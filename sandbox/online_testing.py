#!/usr/bin/env python

# -*- coding: utf-8 -*-
"""
Created on Fri Nov 11 11:55:48 2016

@author: agiovann
"""

#%%
from skimage.external import tifffile
import caiman as cm
from sklearn.decomposition import PCA, DictionaryLearning, MiniBatchDictionaryLearning, NMF
from sklearn.decomposition import FastICA
import pylab as pl
import glob
import numpy as np
from caiman.components_evaluation import compute_event_exceptionality  # import spams
#from PIL import Image
import scipy
from skimage.morphology import square
from skimage.filters import rank
#%%
def remove_baseline_fast(traces, bl_percentile=8):
        traces = traces.astype(np.float32)
        num_samps_bl = np.minimum(np.shape(traces)[-1]//5, 800)
        T = traces.shape[-1]
        downsampfact = num_samps_bl
        elm_missing = int(np.ceil(T * 1.0 / downsampfact)
                          * downsampfact - T)
        padbefore = int(np.floor(elm_missing//2.0))
        padafter = int(np.ceil(elm_missing// 2.0))
        tr_tmp = np.pad(
            traces.T, ((padbefore, padafter), (0, 0)), mode='reflect')
        numFramesNew, num_traces = np.shape(tr_tmp)
        #% compute baseline quickly
        print("binning data ...")
        tr_BL = np.reshape(tr_tmp, (downsampfact, int(
            numFramesNew//downsampfact), num_traces), order='F')
        tr_BL = np.percentile(tr_BL, bl_percentile, axis=0)
        print("interpolating data ...")
        print(tr_BL.shape)
        tr_BL = scipy.ndimage.zoom(np.array(tr_BL, dtype=np.float32), [
                                   downsampfact, 1], order=3, mode='constant', cval=0.0, prefilter=True)
        if padafter == 0:
                traces -= tr_BL.T
        else:
                traces -= tr_BL[padbefore:-padafter].T

        return traces.astype(np.float32)
#%%
from scipy.stats import norm
#a = cm.load('example_movies/demoMovie.tif')
<<<<<<< HEAD
#a = cm.load('/mnt/ceph/neuro/labeling/yuste.Single_150u/images/tifs/Single_150um_024.tif')
a = cm.load('/Users/agiovann/example_movies_ALL/quietBlock_2_ds_2_2.hdf5')

=======
a = cm.load('/mnt/ceph/neuro/labeling/yuste.Single_150u/images/tifs/Yr_d1_200_d2_256_d3_1_order_C_frames_3000_.mmap')
>>>>>>> b7d9e2f8
all_els = []
for it in range(1):
    print(it)
#    a = cm.movie(np.random.randn(*mns.shape).astype(np.float32))
    Yr = remove_baseline_fast(np.array(cm.movie.to_2D(a)).T).T

    #%
#    norm = lambda(x): np.exp(-x**2/2)/np.sqrt(2*np.pi)
    fitness, res, sd_r, md = compute_event_exceptionality(Yr.T)
    Yr_c = -np.log(norm.sf(np.array((Yr - md) /
                                            sd_r, dtype=np.float)))
    mns = cm.movie(scipy.ndimage.convolve(np.reshape(
        Yr_c, [-1, a.shape[1], a.shape[2]], order='F'), np.ones([5, 3, 3])))
    mns[mns < (38 * np.log10((mns.shape[0])))] = 0
    all_els.append(np.sum(mns > 0)/Yr.size)
    print(all_els)


#%%
#m1 = cm.movie((np.array((Yr-md)/sd_r)).reshape([-1,60,80],order = 'F'))*(scipy.ndimage.convolve(mns>0,np.ones([5,3,3])))
m1 = cm.movie((np.array((Yr - md) / sd_r)
               ).reshape([-1, a.shape[1],a.shape[2]], order='F')) * (mns > 0)
#%%
<<<<<<< HEAD
m2 = cm.movie((np.array((Yr-md)/sd_r)).reshape(m1.shape,order = 'F'))*(scipy.ndimage.convolve(mns>0,np.ones([5,3,3])))
=======
if False:
    b1 = np.percentile(Yr,20,axis=0).reshape([a.shape[1],a.shape[2]], order='F')

    m1 = cm.movie((np.array((Yr - md))
               ).reshape([-1, a.shape[1],a.shape[2]], order='F'))

>>>>>>> b7d9e2f8
#%%
m1.save('/mnt/ceph/neuro/labeling/yuste.Single_150u/images/tifs/Single_150um_024_sparse.tif')
#%%
m1.save('/Users/agiovann/example_movies_ALL/quietBlock_2_ds_2_2_sparse.tif')
#%%
m2.astype(np.float32).save('/Users/agiovann/example_movies_ALL/quietBlock_2_ds_2_2_sparse_thresh.tif')
#%%
mov = Yr
#%%
mns = -cm.movie(np.reshape(res.clip(-1000, 0),
                           [m1.shape[0], m1.shape[1], -1]).transpose([2, 1, 0]))
#mns[mns > 1000] = 1000
mov = cm.movie.to_2D(mns)
#%%
noise = res[2]
mode = cm.components_evaluation.mode_robust(Yr, 0)
Yr_1 = (cm.movie.to_2D(a) - mode) / res[2]
mns_1 = (np.reshape(Yr_1, [-1, 80, 60], order='F'))
mov = np.maximum(0, cm.movie.to_2D(mns_1))
#%%


n_comps = 10
pca = PCA(n_comps)
pca = NMF(n_comps, alpha=10, l1_ratio=1, init='nndsvda')

pca.fit(mov)
#%%
import cv2
comps = np.reshape(pca.components_, [n_comps, 30, 30])
for count, comp in enumerate(comps):
    pl.subplot(4, 4, count + 1)
    blur = cv2.GaussianBlur(comp.astype(np.float32), (5, 5), 0)
    blur = np.array(blur / np.max(blur) * 255, dtype=np.uint8)
    ret3, th3 = cv2.threshold(
        blur, 0, 255, cv2.THRESH_BINARY + cv2.THRESH_OTSU)
    pl.imshow((th3 * comp).T)

#%%
n_comps = 3
dl = DictionaryLearning(n_comps, alpha=1, verbose=True)
comps = dl.fit_transform(Yr.T)
comps = np.reshape(comps, [30, 30, n_comps]).transpose([2, 0, 1])
for count, comp in enumerate(comps):
    pl.subplot(4, 4, count + 1)
    pl.imshow(comp)
#%%
N_ICA_COMPS = 8
ica = FastICA(N_ICA_COMPS, max_iter=10000, tol=10e-8)
ica.fit(pca.components_)
#%
comps = np.reshape(ica.components_, [N_ICA_COMPS, 30, 30])
for count, comp in enumerate(comps):
    idx = np.argmax(np.abs(comp))
    comp = comp * np.sign(comp.flatten()[idx])
    pl.subplot(4, 4, count + 1)
    pl.imshow(comp.T)
#%%
n_comps = 5
a = cm.load('demoMovie.tif')[:100, 20:50, 20:50].IPCA_stICA(15, n_comps)
#%%
comps = np.reshape(a, [n_comps, 30, 30])
for count, comp in enumerate(comps):
    pl.subplot(3, 4, count + 1)
    pl.imshow(comp)
#%%
m = cm.load('demoMovie.tif')
m1 = m.IPCA_denoise(50)
#%%
m1.play(fr=30, gain=5., magnification=4)
#%%
m1.save('demoMovieDen.tif')
#%%
m1 = cm.load('demoMovieDen.tif')

m1.play(fr=30, gain=4., magnification=4)


#%%

fls = glob.glob('*Den.tif')
print fls
all_names, all_shifts, all_xcorrs, all_templates = cm.motion_correction.motion_correct_online_multifile(
    fls, 0)

#%%
Yr, dims, T = cm.load_memmap(all_names[0])
d1, d2 = dims
images = np.reshape(Yr.T, [T] + list(dims), order='F')
Y = np.reshape(Yr, dims + (T,), order='F')
#%%
K = 35  # number of neurons expected per patch
gSig = [7, 7]  # expected half size of neurons
merge_thresh = 0.8  # merging threshold, max correlation allowed
p = 2  # order of the autoregressive system
cnm = cnmf.CNMF(8,  k=K, gSig=gSig, merge_thresh=merge_thresh,
                p=p, dview=None, Ain=None, method_deconvolution='oasis')
cnm = cnm.fit(images)
#%%
A, C, b, f, YrA, sn = cnm.A, cnm.C, cnm.b, cnm.f, cnm.YrA, cnm.sn
#%%
final_frate = 10
tB = np.minimum(-2, np.floor(-5. / 30 * final_frate))
tA = np.maximum(5, np.ceil(25. / 30 * final_frate))
Npeaks = 10
traces = C + YrA
#        traces_a=traces-scipy.ndimage.percentile_filter(traces,8,size=[1,np.shape(traces)[-1]/5])
#        traces_b=np.diff(traces,axis=1)
fitness_raw, fitness_delta, erfc_raw, erfc_delta, r_values, significant_samples = \
    evaluate_components(Y, traces, A, C, b, f, remove_baseline=True,
                        N=5, robust_std=False, Athresh=0.1, Npeaks=Npeaks, tB=tB, tA=tA, thresh_C=0.3)

idx_components_r = np.where(r_values >= .5)[0]
idx_components_raw = np.where(fitness_raw < -40)[0]
idx_components_delta = np.where(fitness_delta < -20)[0]


idx_components = np.union1d(idx_components_r, idx_components_raw)
idx_components = np.union1d(idx_components, idx_components_delta)
idx_components_bad = np.setdiff1d(range(len(traces)), idx_components)

print(' ***** ')
print len(traces)
print(len(idx_components))


#%% visualize components
# pl.figure();
Cn = cm.local_correlations(Y[:, :, :3000])
crd = plot_contours(A.tocsc(), np.mean(images, 0), thr=0.9)

#%%
view_patches_bar(Yr, scipy.sparse.coo_matrix(A.tocsc()[:, idx_components]), C[
    idx_components, :], b, f, dims[0], dims[1], YrA=YrA[idx_components, :], img=Cn)
#%%
a.fr=10
m_bg, bg = a.computeDFF(quantilMin=10, secsWindow=10)
#%%
bg_ds = bg.resize(.1,.1,1)
dims_bg = bg_ds.shape[1:]
#%%
n_b = 1
model = NMF(n_components=n_b , init='nndsvdar')
b_in = model.fit_transform(np.maximum(bg_ds.reshape((-1,np.prod(dims_bg)), order='F').T, 0)).astype(np.float32)
f_in = model.components_.squeeze().astype(np.float32)
#%%
for i in range(n_b ):
    pl.subplot(1,n_b ,i+1)
    pl.imshow(b_in.reshape(dims_bg+(-1,),order='F')[:,:,i],vmax = np.mean(b_in[:,i])*3,cmap='gray')
#%%
def HALS4activity(Yr, A, C, iters=2):
        U = A.T.dot(Yr)
        V = A.T.dot(A)
        for _ in range(iters):
            for m in range(len(U)):  # neurons and background
                C[m] = np.clip(C[m] + (U[m] - V[m].dot(C)) /
                               V[m, m], 0, np.inf)
        return C

def HALS4shape(Yr, A, C, iters=2):
        U = C.dot(Yr.T)
        V = C.dot(C.T)
        for _ in range(iters):
            for m in range(A.shape[-1]):  # background
                A[:, m] = np.clip(A[:, m] + ((U[m] - V[m].dot(A.T)) /
                                                     V[m, m]), 0, np.inf)
        return A
#%%
b = np.array([cv2.resize(b_in[:,ii].reshape(dims_bg, order='F'),(a.shape[2],a.shape[1])).flatten(order='F') for ii in range(n_b)]) .T
f = HALS4activity(Yr.T, b, cv2.resize(f_in,(a.shape[0],n_b)), iters=5)
b = HALS4shape(Yr.T, b, f, iters=5)
f = HALS4activity(Yr.T, b, f, iters=5)
#%%
for i in range(n_b):
    pl.subplot(1,n_b ,i+1)
    pl.imshow(b.reshape((a.shape[1],a.shape[2])+(-1,),order='F')[:,:,i],vmax = np.mean(b[:,i])*3,cmap='gray')<|MERGE_RESOLUTION|>--- conflicted
+++ resolved
@@ -51,13 +51,10 @@
 #%%
 from scipy.stats import norm
 #a = cm.load('example_movies/demoMovie.tif')
-<<<<<<< HEAD
 #a = cm.load('/mnt/ceph/neuro/labeling/yuste.Single_150u/images/tifs/Single_150um_024.tif')
-a = cm.load('/Users/agiovann/example_movies_ALL/quietBlock_2_ds_2_2.hdf5')
-
-=======
+#a = cm.load('/Users/agiovann/example_movies_ALL/quietBlock_2_ds_2_2.hdf5')
 a = cm.load('/mnt/ceph/neuro/labeling/yuste.Single_150u/images/tifs/Yr_d1_200_d2_256_d3_1_order_C_frames_3000_.mmap')
->>>>>>> b7d9e2f8
+
 all_els = []
 for it in range(1):
     print(it)
@@ -81,16 +78,13 @@
 m1 = cm.movie((np.array((Yr - md) / sd_r)
                ).reshape([-1, a.shape[1],a.shape[2]], order='F')) * (mns > 0)
 #%%
-<<<<<<< HEAD
 m2 = cm.movie((np.array((Yr-md)/sd_r)).reshape(m1.shape,order = 'F'))*(scipy.ndimage.convolve(mns>0,np.ones([5,3,3])))
-=======
+#%%
 if False:
     b1 = np.percentile(Yr,20,axis=0).reshape([a.shape[1],a.shape[2]], order='F')
 
     m1 = cm.movie((np.array((Yr - md))
                ).reshape([-1, a.shape[1],a.shape[2]], order='F'))
-
->>>>>>> b7d9e2f8
 #%%
 m1.save('/mnt/ceph/neuro/labeling/yuste.Single_150u/images/tifs/Single_150um_024_sparse.tif')
 #%%
