# -*- coding: utf-8 -*-
""" Initialize the component for the CNMF

contain a list of functions to initialize the neurons and the corresponding traces with different set of methods
liek ICA PCA, greedy roi



"""
#\package Caiman/source_extraction/cnmf/
#\version   1.0
#\copyright GNU General Public License v2.0
#\date Created on Tue Jun 30 21:01:17 2015
#\author: Eftychios A. Pnevmatikakis

from __future__ import division
from __future__ import print_function
from builtins import range
from past.utils import old_div
import numpy as np
from sklearn.decomposition import NMF, FastICA
from skimage.transform import downscale_local_mean, resize
import scipy.ndimage as nd
from scipy.ndimage.measurements import center_of_mass
from scipy.ndimage.filters import correlate
import scipy.sparse as spr
import scipy
import caiman
from caiman.source_extraction.cnmf.deconvolution import deconvolve_ca
from caiman.source_extraction.cnmf.pre_processing import get_noise_fft
from caiman.source_extraction.cnmf.background import compute_W
from caiman.source_extraction.cnmf.spatial import circular_constraint
import cv2
import sys
import matplotlib
import matplotlib.pyplot as plt
import matplotlib.animation as animation
import pdb
#%%

if sys.version_info >= (3, 0):
    def xrange(*args, **kwargs):
        return iter(range(*args, **kwargs))


def initialize_components(Y, K=30, gSig=[5, 5], gSiz=None, ssub=1, tsub=1, nIter=5, maxIter=5, nb=1,
                          kernel=None, use_hals=True, normalize_init=True, img=None, method='greedy_roi',
                          max_iter_snmf=500, alpha_snmf=10e2, sigma_smooth_snmf=(.5, .5, .5),
                          perc_baseline_snmf=20, options_local_NMF=None, rolling_sum=False,
                          rolling_length=100, sn=None, options_total=None,
                          min_corr=0.8, min_pnr=10, deconvolve_options_init=None,
                          ring_size_factor=1.5, center_psf=True):
    """
    Initalize components

    This method uses a greedy approach followed by hierarchical alternative least squares (HALS) NMF.
    Optional use of spatio-temporal downsampling to boost speed.

    Parameters:
    ----------
    Y: np.ndarray
         d1 x d2 [x d3] x T movie, raw data.

    K: [optional] int
        number of neurons to extract (default value: 30). Maximal number for method 'corr_pnr'.

    tau: [optional] list,tuple
        standard deviation of neuron size along x and y [and z] (default value: (5,5).

    gSiz: [optional] list,tuple
        size of kernel (default 2*tau + 1).

    nIter: [optional] int
        number of iterations for shape tuning (default 5).

    maxIter: [optional] int
        number of iterations for HALS algorithm (default 5).

    ssub: [optional] int
        spatial downsampling factor recommended for large datasets (default 1, no downsampling).

    tsub: [optional] int
        temporal downsampling factor recommended for long datasets (default 1, no downsampling).

    kernel: [optional] np.ndarray
        User specified kernel for greedyROI (default None, greedy ROI searches for Gaussian shaped neurons)

    use_hals: [optional] bool
        Whether to refine components with the hals method

    normalize_init: [optional] bool
        Whether to normalize_init data before running the initialization

    img: optional [np 2d array]
        Image with which to normalize. If not present use the mean + offset 

    method: str
        Initialization method 'greedy_roi' or 'sparse_nmf' 

    max_iter_snmf: int
        Maximum number of sparse NMF iterations

    alpha_snmf: scalar
        Sparsity penalty

    rolling_sum: boolean
        Detect new components based on a rolling sum of pixel activity (default: True)        

    rolling_length: int
                Length of rolling window (default: 100)

    center_psf: Boolean
        True indicates centering the filtering kernel for background
        removal. This is useful for data with large background
        fluctuations.

    min_corr: float
        minimum local correlation coefficients for selecting a seed pixel.


    min_pnr: float
        minimum peak-to-noise ratio for selecting a seed pixel.


    deconvolve_options: dict
            all options for deconvolving temporal traces, in general just pass options['temporal_params']    

    ring_size_factor: float
            it's the ratio between the ring radius and neuron diameters.

    nb: integer
        number of background components for approximating the background using NMF model

    sn: ndarray
        per pixel noise

    options_total: dict
        the option dictionary

    Returns:
    --------

    Ain: np.ndarray
        (d1*d2[*d3]) x K , spatial filter of each neuron.

    Cin: np.ndarray
        T x K , calcium activity of each neuron.

    center: np.ndarray
        K x 2 [or 3] , inferred center of each neuron.

    bin: np.ndarray
        (d1*d2[*d3]) x nb, initialization of spatial background.

    fin: np.ndarray
        nb x T matrix, initalization of temporal background

    Raise:
    ------
        Exception("Unsupported method")

        Exception('You need to define arguments for local NMF')

    """
    if method == 'local_nmf':
        tsub_lnmf = tsub
        ssub_lnmf = ssub
        tsub = 1
        ssub = 1

    if gSiz is None:
        gSiz = 2 * np.asarray(gSig) + 1

    d, T = np.shape(Y)[:-1], np.shape(Y)[-1]
    # rescale according to downsampling factor
    gSig = np.round(np.asarray(gSig) / ssub).astype(np.int)
    gSiz = np.round(np.asarray(gSiz) / ssub).astype(np.int)

    if normalize_init is True:
        print('Noise Normalization')
        if img is None:
            img = np.mean(Y, axis=-1)
            img += np.median(img)

        Y = old_div(Y, np.reshape(img, d + (-1,), order='F'))
        alpha_snmf /= np.mean(img)

    # spatial downsampling
    mean_val = np.mean(Y)
    if ssub != 1 or tsub != 1:
        print("Spatial Downsampling ...")
        Y_ds = downscale_local_mean(Y, tuple([ssub] * len(d) + [tsub]), cval=mean_val)
    else:
        Y_ds = Y

    print('Roi Extraction...')
    if method == 'greedy_roi':
        Ain, Cin, _, b_in, f_in = greedyROI(
            Y_ds, nr=K, gSig=gSig, gSiz=gSiz, nIter=nIter, kernel=kernel, nb=nb,
            rolling_sum=rolling_sum, rolling_length=rolling_length)

        if use_hals:
            print('(Hals) Refining Components...')
            Ain, Cin, b_in, f_in = hals(Y_ds, Ain, Cin, b_in, f_in, maxIter=maxIter)
    elif method == 'corr_pnr':
        Ain, Cin, _, b_in, f_in = greedyROI_corr(
            Y, Y_ds, max_number=K, gSiz=gSiz[0], gSig=gSig[0], min_corr=min_corr, min_pnr=min_pnr,
            deconvolve_options=deconvolve_options_init, ring_size_factor=ring_size_factor,
            center_psf=center_psf, options=options_total, sn=sn, nb=nb, ssub=ssub)

    elif method == 'sparse_nmf':
        Ain, Cin, _, b_in, f_in = sparseNMF(
            Y_ds, nr=K, nb=nb, max_iter_snmf=max_iter_snmf, alpha=alpha_snmf,
            sigma_smooth=sigma_smooth_snmf, remove_baseline=True, perc_baseline=perc_baseline_snmf)

    elif method == 'pca_ica':
        Ain, Cin, _, b_in, f_in = ICA_PCA(
            Y_ds, nr=K, sigma_smooth=sigma_smooth_snmf, truncate=2, fun='logcosh', tol=1e-10,
            max_iter=max_iter_snmf, remove_baseline=True, perc_baseline=perc_baseline_snmf, nb=nb)

    elif method == 'local_nmf':
        # todo check this unresolved reference
        from SourceExtraction.CNMF4Dendrites import CNMF4Dendrites
        from SourceExtraction.AuxilaryFunctions import GetCentersData
        # Get initialization for components center
        print(Y_ds.transpose([2, 0, 1]).shape)
        if options_local_NMF is None:
            raise Exception('You need to define arguments for local NMF')
        else:
            NumCent = options_local_NMF.pop('NumCent', None)
            # Max number of centers to import from Group Lasso intialization - if 0,
            # we don't run group lasso
            cent = GetCentersData(Y_ds.transpose([2, 0, 1]), NumCent)
            sig = Y_ds.shape[:-1]
            # estimate size of neuron - bounding box is 3 times this size. If larger
            # then data, we have no bounding box.
            cnmf_obj = CNMF4Dendrites(sig=sig, verbose=True, adaptBias=True, **options_local_NMF)

        # Define CNMF parameters
        _, _, _ = cnmf_obj.fit(np.array(Y_ds.transpose([2, 0, 1]), dtype=np.float), cent)

        Ain = cnmf_obj.A
        Cin = cnmf_obj.C
        b_in = cnmf_obj.b
        f_in = cnmf_obj.f

    else:

        print(method)
        raise Exception("Unsupported method")

    K = np.shape(Ain)[-1]
    ds = Y_ds.shape[:-1]

    if Ain.size > 0 and not (method == 'corr_pnr' and ring_size_factor is not None):

        Ain = np.reshape(Ain, ds + (K,), order='F')

        if len(ds) == 2:
            Ain = resize(Ain, d + (K,), order=1)

        else:  # resize only deals with 2D images, hence apply resize twice
            Ain = np.reshape([resize(a, d[1:] + (K,), order=1)
                              for a in Ain], (ds[0], d[1] * d[2], K), order='F')
            Ain = resize(Ain, (d[0], d[1] * d[2], K), order=1)

        Ain = np.reshape(Ain, (np.prod(d), K), order='F')

    b_in = np.reshape(b_in, ds + (nb,), order='F')

    if len(ds) == 2:
        b_in = resize(b_in, d + (nb,), order=1)
    else:
        b_in = np.reshape([resize(b, d[1:] + (nb,), order=1)
                           for b in b_in], (ds[0], d[1] * d[2], nb), order='F')
        b_in = resize(b_in, (d[0], d[1] * d[2], nb), order=1)

    b_in = np.reshape(b_in, (np.prod(d), nb), order='F')

    if Ain.size > 0:
        Cin = resize(Cin.astype(float), [K, T])
        center = np.asarray([center_of_mass(a.reshape(d, order='F')) for a in Ain.T])
    else:
        center = []

    f_in = resize(np.atleast_2d(f_in), [nb, T])

    if normalize_init is True:
        if Ain.size > 0:
            Ain = Ain * np.reshape(img, (np.prod(d), -1), order='F')

        b_in = b_in * np.reshape(img, (np.prod(d), -1), order='F')

    return scipy.sparse.csc_matrix(Ain), Cin, b_in, f_in, center

#%%


def ICA_PCA(Y_ds, nr, sigma_smooth=(.5, .5, .5), truncate=2, fun='logcosh', max_iter=1000, tol=1e-10, remove_baseline=True, perc_baseline=20, nb=1):
    """ Initialization using ICA and PCA. DOES NOT WORK WELL WORK IN PROGRESS"

    Parameters:
    -----------

    Returns:
    --------


    """
    print("not a function to use in the moment ICA PCA \n")
    m = scipy.ndimage.gaussian_filter(np.transpose(
        Y_ds, [2, 0, 1]), sigma=sigma_smooth, mode='nearest', truncate=truncate)
    if remove_baseline:
        bl = np.percentile(m, perc_baseline, axis=0)
        m1 = np.maximum(0, m - bl)
    else:
        bl = 0
        m1 = m
    pca_comp = nr

    T, d1, d2 = np.shape(m1)
    d = d1 * d2
    yr = np.reshape(m1, [T, d], order='F')

    [U, S, V] = scipy.sparse.linalg.svds(yr, pca_comp)
    S = np.diag(S)
    whiteningMatrix = np.dot(scipy.linalg.inv(S), U.T)
    whitesig = np.dot(whiteningMatrix, yr)
    f_ica = FastICA(whiten=False, fun=fun, max_iter=max_iter, tol=tol)
    S_ = f_ica.fit_transform(whitesig.T)
    A_in = f_ica.mixing_
    A_in = np.dot(A_in, whitesig)

    masks = np.reshape(A_in.T, (d1, d2, pca_comp), order='F').transpose([2, 0, 1])

    masks = np.array(caiman.base.rois.extractROIsFromPCAICA(masks)[0])

    if masks.size > 0:
        C_in = caiman.base.movies.movie(m1).extract_traces_from_masks(np.array(masks)).T
        A_in = np.reshape(masks, [-1, d1 * d2], order='F').T

    else:

        A_in = np.zeros([d1 * d2, pca_comp])
        C_in = np.zeros([pca_comp, T])

    m1 = yr.T - A_in.dot(C_in) + np.maximum(0, bl.flatten())[:, np.newaxis]

    model = NMF(n_components=nb, init='random', random_state=0)

    b_in = model.fit_transform(np.maximum(m1, 0))
    f_in = model.components_.squeeze()

    center = caiman.base.rois.com(A_in, d1, d2)

    return A_in, C_in, center, b_in, f_in
#%%


def sparseNMF(Y_ds, nr, max_iter_snmf=500, alpha=10e2, sigma_smooth=(.5, .5, .5), remove_baseline=True, perc_baseline=20, nb=1, truncate=2):
    """
    Initilaization using sparse NMF

    Parameters:
    -----------

    max_iter_snm: int
        number of iterations

    alpha_snmf:
        sparsity regularizer

    sigma_smooth_snmf:
        smoothing along z,x, and y (.5,.5,.5)

    perc_baseline_snmf:
        percentile to remove frmo movie before NMF

    nb: int
        Number of background components    

    Returns:
    -------

    A: np.array
        2d array of size (# of pixels) x nr with the spatial components. Each column is
        ordered columnwise (matlab format, order='F')

    C: np.array
        2d array of size nr X T with the temporal components

    center: np.array
        2d array of size nr x 2 [ or 3] with the components centroids
    """
    m = scipy.ndimage.gaussian_filter(np.transpose(
        Y_ds, [2, 0, 1]), sigma=sigma_smooth, mode='nearest', truncate=truncate)
    if remove_baseline:
        bl = np.percentile(m, perc_baseline, axis=0)
        m1 = np.maximum(0, m - bl)
    else:
        bl = 0
        m1 = m

    mdl = NMF(n_components=nr, verbose=False, init='nndsvd', tol=1e-10,
              max_iter=max_iter_snmf, shuffle=True, alpha=alpha, l1_ratio=1)
    T, d1, d2 = np.shape(m1)
    d = d1 * d2
    yr = np.reshape(m1, [T, d], order='F')
    C = mdl.fit_transform(yr).T
    A = mdl.components_.T
    ind_good = np.where(np.logical_and((np.sum(A, 0) * np.std(C, axis=1))
                                       > 0, np.sum(A > np.mean(A), axis=0) < old_div(d, 3)))[0]

    ind_bad = np.where(np.logical_or((np.sum(A, 0) * np.std(C, axis=1))
                                     == 0, np.sum(A > np.mean(A), axis=0) > old_div(d, 3)))[0]
    A_in = np.zeros_like(A)

    C_in = np.zeros_like(C)
    A_in[:, ind_good] = A[:, ind_good]
    C_in[ind_good, :] = C[ind_good, :]
    A_in = A_in * (A_in > (.1 * np.max(A_in, axis=0))[np.newaxis, :])
    A_in[:3, ind_bad] = .0001
    C_in[ind_bad, :3] = .0001

    m1 = yr.T - A_in.dot(C_in) + np.maximum(0, bl.flatten())[:, np.newaxis]
    model = NMF(n_components=nb, init='random', random_state=0, max_iter=max_iter_snmf)
    b_in = model.fit_transform(np.maximum(m1, 0))
    f_in = model.components_.squeeze()
    center = caiman.base.rois.com(A_in, d1, d2)

    return A_in, C_in, center, b_in, f_in

#%%


def greedyROI(Y, nr=30, gSig=[5, 5], gSiz=[11, 11], nIter=5, kernel=None, nb=1, rolling_sum=False, rolling_length=100):
    """
    Greedy initialization of spatial and temporal components using spatial Gaussian filtering

    Parameters:
    --------

    Y: np.array
        3d or 4d array of fluorescence data with time appearing in the last axis.

    nr: int
        number of components to be found

    gSig: scalar or list of integers
        standard deviation of Gaussian kernel along each axis

    gSiz: scalar or list of integers
        size of spatial component

    nIter: int
        number of iterations when refining estimates

    kernel: np.ndarray
        User specified kernel to be used, if present, instead of Gaussian (default None)

    nb: int
        Number of background components

    rolling_max: boolean
        Detect new components based on a rolling sum of pixel activity (default: True)

    rolling_length: int
        Length of rolling window (default: 100)

    Returns:
    -------

    A: np.array
        2d array of size (# of pixels) x nr with the spatial components. Each column is
        ordered columnwise (matlab format, order='F')

    C: np.array
        2d array of size nr X T with the temporal components

    center: np.array
        2d array of size nr x 2 [ or 3] with the components centroids

    Author: Eftychios A. Pnevmatikakis and Andrea Giovannucci based on a matlab implementation by Yuanjun Gao
            Simons Foundation, 2015

    See Also:
    -------
    http://www.cell.com/neuron/pdf/S0896-6273(15)01084-3.pdf


    """
    print("Greedy initialization of spatial and temporal components using spatial Gaussian filtering")
    d = np.shape(Y)
    med = np.median(Y, axis=-1)
    Y = Y - med[..., np.newaxis]
    gHalf = np.array(gSiz) // 2
    gSiz = 2 * gHalf + 1
    # we initialize every values to zero
    A = np.zeros((np.prod(d[0:-1]), nr))
    C = np.zeros((nr, d[-1]))
    center = np.zeros((nr, Y.ndim - 1))

    rho = imblur(Y, sig=gSig, siz=gSiz, nDimBlur=Y.ndim - 1, kernel=kernel)
    if rolling_sum:
        print('USING ROLLING SUM FOR INITIALIZATION....')
        rolling_filter = np.ones((rolling_length)) / rolling_length
        rho_s = scipy.signal.lfilter(rolling_filter, 1., rho**2)
        v = np.amax(rho_s, axis=-1)
    else:
        print('USING TOTAL SUM FOR INITIALIZATION....')
        v = np.sum(rho**2, axis=-1)

    for k in range(nr):
        # we take the highest value of the blurred total image and we define it as
        # the center of the neuron
        ind = np.argmax(v)
        ij = np.unravel_index(ind, d[0:-1])
        for c, i in enumerate(ij):
            center[k, c] = i

        # we define a squared size around it
        ijSig = [[np.maximum(ij[c] - gHalf[c], 0), np.minimum(ij[c] + gHalf[c] + 1, d[c])]
                 for c in range(len(ij))]
        # we create an array of it (fl like) and compute the trace like the pixel ij trough time
        dataTemp = np.array(Y[[slice(*a) for a in ijSig]].copy(), dtype=np.float)
        traceTemp = np.array(np.squeeze(rho[ij]), dtype=np.float)

        coef, score = finetune(dataTemp, traceTemp, nIter=nIter)
        C[k, :] = np.squeeze(score)
        dataSig = coef[..., np.newaxis] * score.reshape([1] * (Y.ndim - 1) + [-1])
        xySig = np.meshgrid(*[np.arange(s[0], s[1]) for s in ijSig], indexing='xy')
        arr = np.array([np.reshape(s, (1, np.size(s)), order='F').squeeze()
                        for s in xySig], dtype=np.int)
        indeces = np.ravel_multi_index(arr, d[0:-1], order='F')

        A[indeces, k] = np.reshape(coef, (1, np.size(coef)), order='C').squeeze()
        Y[[slice(*a) for a in ijSig]] -= dataSig.copy()
        if k < nr - 1:
            Mod = [[np.maximum(ij[c] - 2 * gHalf[c], 0),
                    np.minimum(ij[c] + 2 * gHalf[c] + 1, d[c])] for c in range(len(ij))]
            ModLen = [m[1] - m[0] for m in Mod]
            Lag = [ijSig[c] - Mod[c][0] for c in range(len(ij))]
            dataTemp = np.zeros(ModLen)
            dataTemp[[slice(*a) for a in Lag]] = coef
            dataTemp = imblur(dataTemp[..., np.newaxis], sig=gSig, siz=gSiz, kernel=kernel)
            temp = dataTemp * score.reshape([1] * (Y.ndim - 1) + [-1])
            rho[[slice(*a) for a in Mod]] -= temp.copy()
            if rolling_sum:
                rho_filt = scipy.signal.lfilter(
                    rolling_filter, 1., rho[[slice(*a) for a in Mod]]**2)
                v[[slice(*a) for a in Mod]] = np.amax(rho_filt, axis=-1)
            else:
                v[[slice(*a) for a in Mod]] = np.sum(rho[[slice(*a) for a in Mod]]**2, axis=-1)

    res = np.reshape(Y, (np.prod(d[0:-1]), d[-1]), order='F') + med.flatten(order='F')[:, None]
#    model = NMF(n_components=nb, init='random', random_state=0)
    model = NMF(n_components=nb, init='nndsvdar')
    b_in = model.fit_transform(np.maximum(res, 0))
    f_in = model.components_.squeeze()

    return A, C, center, b_in, f_in

#%%


def finetune(Y, cin, nIter=5):
    """compute a initialized version of A and C

    Parameters :
    -----------

    Y:  D1*d2*T*K patches

    c: array T*K
        the inital calcium traces

    nIter: int
        True indicates that time is listed in the last axis of Y (matlab format)
        and moves it in the front

    Returns :
    --------

    a: array (d1,D2) the computed A as l2(Y*C)/Y*C

    c: array(T) C as the sum of As on x*y axis


    See Also:
    ---------

            """
    #\bug
    #\warning
    debug_ = False
    if debug_:
        import os
        f = open('_LOG_1_' + str(os.getpid()), 'w+')
        f.write('Y:' + str(np.mean(Y)) + '\n')
        f.write('cin:' + str(np.mean(cin)) + '\n')
        f.close()

    # we compute the multiplication of patches per traces ( non negatively )
    for _ in range(nIter):
        a = np.maximum(np.dot(Y, cin), 0)
        a = old_div(a, np.sqrt(np.sum(a**2)))  # compute the l2/a
        # c as the variation of thoses patches
        cin = np.sum(Y * a[..., np.newaxis], tuple(np.arange(Y.ndim - 1)))

    return a, cin

#%%


def imblur(Y, sig=5, siz=11, nDimBlur=None, kernel=None, opencv=True):
    """
    Spatial filtering with a Gaussian or user defined kernel

    The parameters are specified in GreedyROI

    :param Y: np.ndarray
         d1 x d2 [x d3] x T movie, raw data.

    :param sig: [optional] list,tuple
        half size of neurons

    :param siz: [optional] list,tuple
        size of kernel (default 2*tau + 1).

    :param nDimBlur: [optional]
        if you want to specify the number of dimension

    :param kernel: [optional]
        if you want to specify a kernel

    :param opencv: [optional]
        if you want to process to the blur using open cv method

    :return: the blurred image
    """
    # TODO: document (jerem)
    if kernel is None:
        if nDimBlur is None:
            nDimBlur = Y.ndim - 1
        else:
            nDimBlur = np.min((Y.ndim, nDimBlur))

        if np.isscalar(sig):
            sig = sig * np.ones(nDimBlur)

        if np.isscalar(siz):
            siz = siz * np.ones(nDimBlur)

        X = Y.copy()
        if opencv and nDimBlur == 2:
            if X.ndim > 2:
                # if we are on a video we repeat for each frame
                for frame in range(X.shape[-1]):
                    if sys.version_info >= (3, 0):
                        X[:, :, frame] = cv2.GaussianBlur(X[:, :, frame], tuple(
                            siz), sig[0], None, sig[1], cv2.BORDER_CONSTANT)
                    else:
                        X[:, :, frame] = cv2.GaussianBlur(X[:, :, frame], tuple(siz), sig[
                                                          0], sig[1], cv2.BORDER_CONSTANT, 0)

            else:
                if sys.version_info >= (3, 0):
                    X = cv2.GaussianBlur(X, tuple(siz), sig[0], None, sig[1], cv2.BORDER_CONSTANT)
                else:
                    X = cv2.GaussianBlur(X, tuple(siz), sig[0], sig[1], cv2.BORDER_CONSTANT, 0)
        else:
            for i in range(nDimBlur):
                h = np.exp(
                    old_div(-np.arange(-np.floor(old_div(siz[i], 2)), np.floor(old_div(siz[i], 2)) + 1)**2, (2 * sig[i]**2)))
                h /= np.sqrt(h.dot(h))
                shape = [1] * len(Y.shape)
                shape[i] = -1
                X = correlate(X, h.reshape(shape), mode='constant')

    else:
        X = correlate(Y, kernel[..., np.newaxis], mode='constant')
        # for t in range(np.shape(Y)[-1]):
        #    X[:,:,t] = correlate(Y[:,:,t],kernel,mode='constant', cval=0.0)

    return X

#%%


def hals(Y, A, C, b, f, bSiz=3, maxIter=5):
    """ Hierarchical alternating least square method for solving NMF problem

    Y = A*C + b*f

    input:
    ------
       Y:      d1 X d2 [X d3] X T, raw data.
        It will be reshaped to (d1*d2[*d3]) X T in this
       function

       A:      (d1*d2[*d3]) X K, initial value of spatial components

       C:      K X T, initial value of temporal components

       b:      (d1*d2[*d3]) X nb, initial value of background spatial component

       f:      nb X T, initial value of background temporal component

       bSiz:   int or tuple of int
        blur size. A box kernel (bSiz X bSiz [X bSiz]) (if int) or bSiz (if tuple) will
        be convolved with each neuron's initial spatial component, then all nonzero
       pixels will be picked as pixels to be updated, and the rest will be
       forced to be 0.

       maxIter: maximum iteration of iterating HALS.

    output:
    -------
        the updated A, C, b, f

    @Author: Johannes Friedrich, Andrea Giovannucci

    See Also:
        http://proceedings.mlr.press/v39/kimura14.pdf
    """

    # smooth the components
    dims, T = np.shape(Y)[:-1], np.shape(Y)[-1]
    K = A.shape[1]  # number of neurons
    nb = b.shape[1]  # number of background components
    if isinstance(bSiz, (int, float)):
        bSiz = [bSiz] * len(dims)
    ind_A = nd.filters.uniform_filter(np.reshape(A, dims + (K,), order='F'), size=bSiz + [0])
    ind_A = np.reshape(ind_A > 1e-10, (np.prod(dims), K), order='F')
    ind_A = spr.csc_matrix(ind_A)  # indicator of nonnero pixels

    def HALS4activity(Yr, A, C, iters=2):
        U = A.T.dot(Yr)
        V = A.T.dot(A)
        for _ in range(iters):
            for m in range(len(U)):  # neurons and background
                C[m] = np.clip(C[m] + (U[m] - V[m].dot(C)) / V[m, m], 0, np.inf)
        return C

    def HALS4shape(Yr, A, C, iters=2):
        U = C.dot(Yr.T)
        V = C.dot(C.T)
        for _ in range(iters):
            for m in range(K):  # neurons
                ind_pixels = np.squeeze(ind_A[:, m].toarray())
                A[ind_pixels, m] = np.clip(A[ind_pixels, m] +
                                           ((U[m, ind_pixels] - V[m].dot(A[ind_pixels].T)) /
                                            V[m, m]), 0, np.inf)
            for m in range(nb):  # background
                A[:, K + m] = np.clip(A[:, K + m] + ((U[K + m] - V[K + m].dot(A.T)) /
                                                     V[K + m, K + m]), 0, np.inf)
        return A

    Ab = np.c_[A, b]
    Cf = np.r_[C, f.reshape(nb, -1)]
    for _ in range(maxIter):
        Cf = HALS4activity(np.reshape(Y, (np.prod(dims), T), order='F'), Ab, Cf)
        Ab = HALS4shape(np.reshape(Y, (np.prod(dims), T), order='F'), Ab, Cf)

    return Ab[:, :-nb], Cf[:-nb], Ab[:, -nb:], Cf[-nb:].reshape(nb, -1)


def greedyROI_corr(Y, Y_ds, max_number=None, gSiz=None, gSig=None, center_psf=True,
                   min_corr=None, min_pnr=None, seed_method='auto', deconvolve_options=None,
                   min_pixel=3, bd=0, thresh_init=2, ring_size_factor=None, nb=1, options=None,
                   sn=None, save_video=False, video_name='initialization.mp4', ssub=1):
    """
    initialize neurons based on pixels' local correlations and peak-to-noise ratios.

    Args:

        *** see init_neurons_corr_pnr for descriptions of following input arguments ***
        data:
        max_number:
        gSiz:
        gSig:
        center_psf:
        min_corr:
        min_pnr:
        seed_method:
        deconvolve_options:
        min_pixel:
        bd:
        thresh_init:
        swap_dim:
        save_video:
        video_name:
        *** see init_neurons_corr_pnr for descriptions of above input arguments ***

        ring_size_factor: float
            it's the ratio between the ring radius and neuron diameters.
        ring_model: Boolean
            True indicates using ring model to estimate the background
            components.
        nb: integer
            number of background components for approximating the background using NMF model

    Returns:

    """
    if min_corr is None or min_pnr is None:
        raise Exception('Either min_corr or min_pnr are None. Both of them must be real numbers.')

    print('Init one photon')
    A, C, _, _, center = init_neurons_corr_pnr(
        Y_ds, max_number=max_number, gSiz=gSiz, gSig=gSig,
        center_psf=center_psf, min_corr=min_corr,
        min_pnr=min_pnr * np.sqrt(np.size(Y) / np.size(Y_ds)),
        seed_method=seed_method, deconvolve_options=deconvolve_options,
        min_pixel=min_pixel, bd=bd, thresh_init=thresh_init,
        swap_dim=True, save_video=save_video, video_name=video_name)

#    import caiman as cm
#    cn_raw = cm.summary_images.local_correlations_fft(data.transpose([2,0,1]), swap_dim=False)
#    _ = cm.utils.visualization.plot_contours(A, cn_raw.T, thr=0.9)
#    plt.ginput()
#    plt.close()

    dims = Y.shape[:2]
    d1, d2, total_frames = Y_ds.shape
    B = Y_ds.reshape((-1, total_frames), order='F') - A.dot(C)

    if ring_size_factor is not None:
        # background according to ringmodel
        print('Compute Background')
        W, b0 = compute_W(Y_ds.reshape((-1, total_frames), order='F'),
                          A, C, (d1, d2), int(np.round(ring_size_factor * gSiz)))
        B = b0[:, None] + W.dot(B - b0[:, None])

        # find more neurons in residual
        print('Compute Residuals')
        R = Y_ds - (A.dot(C) + B).reshape(Y_ds.shape, order='F')
        if max_number is not None:
            max_number -= A.shape[-1]
        if max_number is not 0:
            print('Initialization again')
            A_R, C_R, _, _, center_R = init_neurons_corr_pnr(
                R, max_number=max_number, gSiz=gSiz, gSig=gSig,
                center_psf=center_psf, min_corr=min_corr, min_pnr=min_pnr,
                seed_method=seed_method, deconvolve_options=deconvolve_options,
                min_pixel=min_pixel, bd=bd, thresh_init=thresh_init,
                swap_dim=True, save_video=save_video, video_name=video_name)
            A = np.concatenate((A, A_R), 1)
            C = np.concatenate((C, C_R), 0)

        # 1st iteration on decimated data
        print('Update Temporal')
        C, A = caiman.source_extraction.cnmf.temporal.update_temporal_components(
            np.array(Y_ds.reshape((-1, total_frames), order='F') - B), spr.csc_matrix(A),
            np.zeros((d1 * d2, 0), np.float32), C, np.zeros((0, total_frames), np.float32),
            dview=None, bl=None, c1=None, sn=None, g=None, **options['temporal_params'])[:2]
        print('Update Spatial')
        options['spatial_params']['dims'] = (d1, d2)
        A, _, C, _ = caiman.source_extraction.cnmf.spatial.update_spatial_components(
            np.array(Y_ds.reshape((-1, total_frames), order='F') - B), C=C,
            f=np.zeros((0, total_frames), np.float32), A_in=A,
            sn=downscale_local_mean(sn.reshape(dims, order='F'),
                                    tuple([ssub] * len(dims))).ravel() / ssub,
            b_in=np.zeros((d1 * d2, 0), np.float32),
            dview=None, **options['spatial_params'])
        A = A.astype(np.float32)

        print('Compute Background Again')
        # background according to ringmodel
        W, b0 = compute_W(Y_ds.reshape((-1, total_frames), order='F'),
                          A, C, (d1, d2), int(np.round(ring_size_factor * gSiz)))

        # 2nd iteration on non-decimated data
        T = Y.shape[-1]
        K = C.shape[0]
        tsub = int(round(float(T) / total_frames))
        if T > total_frames:
            C = np.repeat(C, tsub, 1)[:T]
            Ys = downscale_local_mean(Y, (ssub, ssub, 1)).reshape((-1, T), order='F')
            # N.B: upsampling B in space is fine, but upsampling in time doesn't work well,
            # cause the error in upsampled background can be of similar size as neural signal
            B = Ys - A.dot(C)
        B = b0[:, None] + W.dot(B - b0[:, None])
        B = np.reshape(B, (d1, d2, -1), order='F')
        B = (np.repeat(np.repeat(B, ssub, 0), ssub, 1)[:dims[0], :dims[1]]
             .reshape((-1, T), order='F'))
        A = A.toarray().reshape((d1, d2, -1), order='F')
        A = spr.csc_matrix(np.repeat(np.repeat(A, ssub, 0), ssub, 1)[:dims[0], :dims[1]]
                           .reshape((-1, K), order='F'))

        print('Update Temporal')
<<<<<<< HEAD
        C, A = caiman.source_extraction.cnmf.temporal.update_temporal_components(
            np.array(Y.reshape((-1, T), order='F') - B), A,
=======
        C, A, b__, f__, S__, bl__, c1__, neurons_sn__, g1__, YrA__, lam__ = caiman.source_extraction.cnmf.temporal.update_temporal_components(
            np.array(Y.reshape((-1, T), order='F') - B), spr.csc_matrix(A),
>>>>>>> b142fead
            np.zeros((np.prod(dims), 0), np.float32), C, np.zeros((0, T), np.float32),
            dview=None, bl=None, c1=None, sn=None, g=None, **options['temporal_params'])
        print('Update Spatial')
        options['spatial_params']['dims'] = dims
        options['spatial_params']['se'] = np.ones((1,) * len((d1, d2)), dtype=np.uint8)
        A, _, C, _ = caiman.source_extraction.cnmf.spatial.update_spatial_components(
            np.array(Y.reshape((-1, T), order='F') - B), C=C,
            f=np.zeros((0, T), np.float32), A_in=A, sn=sn,
            b_in=np.zeros((np.prod(dims), 0), np.float32),
            dview=None, **options['spatial_params'])
        A = A.astype(np.float32)
        nA = np.ravel(np.sqrt(A.power(2).sum(0)))
        A = np.array(A / nA)
        C *= nA[:, None]

        print('Compute Background Again')  # on decimated data
        A_ds = downscale_local_mean(np.reshape(A, dims + (-1,), order='F'), (ssub, ssub, 1))
        A_ds = np.reshape(A_ds, (-1, K), order='F')
        # background according to ringmodel
        W, b0 = compute_W(Y_ds.reshape((-1, total_frames), order='F'),
                          A_ds, downscale_local_mean(C, (1, tsub)), (d1, d2),
                          int(np.round(ring_size_factor * gSiz)))
        B = (Ys if T > total_frames else Y_ds.reshape((-1, total_frames), order='F')) - A_ds.dot(C)
        B = b0[:, None] + W.dot(B - b0[:, None])

    print('Estimate low rank Background')
    
    use_NMF = True
    if use_NMF:
        model = NMF(n_components=nb, init='nndsvdar')  # , init='random', random_state=0)
        b_in = model.fit_transform(np.maximum(B, 0))
        #f_in = model.components_.squeeze()
        f_in = np.linalg.lstsq(b_in,B)[0]
    else:
        b_in, s_in, f_in = spr.linalg.svds(B,k=nb)
        f_in *= s_in[:,np.newaxis]

    return A, C, center.T, b_in, f_in


def init_neurons_corr_pnr(data, max_number=None, gSiz=15, gSig=None,
                          center_psf=True, min_corr=0.8, min_pnr=10,
                          seed_method='auto', deconvolve_options=None,
                          min_pixel=3, bd=1, thresh_init=2, swap_dim=True,
                          save_video=False, video_name='initialization.mp4'):
    """
    using greedy method to initialize neurons by selecting pixels with large
    local correlation and large peak-to-noise ratio
    Args:
        data: np.ndarray (3D)
            the data used for initializing neurons. its dimension can be
            d1*d2*T or T*d1*d2. If it's the latter, swap_dim should be
            False; otherwise, True.
        max_number: integer
            maximum number of neurons to be detected. If None, then the
            algorithm will stop when all pixels are below the thresholds.
        gSiz: float
            average diameter of a neuron
        gSig: float number or a vector with two elements.
            gaussian width of the gaussian kernel used for spatial filtering.
        center_psf: Boolean
            True indicates centering the filtering kernel for background
            removal. This is useful for data with large background
            fluctuations.
        min_corr: float
            minimum local correlation coefficients for selecting a seed pixel.
        min_pnr: float
            minimum peak-to-noise ratio for selecting a seed pixel.
        seed_method: str {'auto', 'manual'}
            methods for choosing seed pixels.
        deconvolve_options: dict
            all options for deconvolving temporal traces.
        min_pixel: integer
            minimum number of nonzero pixels for one neuron.
        bd: integer
            pixels that are bd pixels away from the boundary will be ignored for initializing neurons.
        thresh_init: float
            pixel values smaller than thresh_init*noise will be set as 0
            when computing the local correlation image.
        swap_dim: Boolean
            True indicates that time is listed in the last axis of Y (matlab
            format)
        save_video: Boolean
            save the initialization procedure if it's True
        video_name: str
            name of the video to be saved.

    Returns:
        A: np.ndarray (d1*d2*T)
            spatial components of all neurons
        C: np.ndarray (K*T)
            nonnegative and denoised temporal components of all neurons
        C_raw: np.ndarray (K*T)
            raw calcium traces of all neurons
        S: np.ndarray (K*T)
            deconvolved calcium traces of all neurons
        center: np.ndarray
            center localtions of all neurons
    """

    if deconvolve_options is None:
        deconvolve_options = {'bl': None,
                              'c1': None,
                              'g': None,
                              'sn': None,
                              'p': 1,
                              'approach': 'constrained foopsi',
                              'method': 'oasis',
                              'bas_nonneg': True,
                              'noise_range': [.25, .5],
                              'noise_method': 'logmexp',
                              'lags': 5,
                              'fudge_factor': 1.0,
                              'verbosity': None,
                              'solvers': None,
                              'optimize_g': 1,
                              'penalty': 1}
    # parameters
    if swap_dim:
        d1, d2, total_frames = data.shape
        data_raw = np.transpose(data.copy(), [2, 0, 1]).astype('float32')
    else:
        total_frames, d1, d2 = data.shape
        data_raw = data.copy().astype('float32')

    if gSig:
        # spatially filter data
        data_filtered = data_raw.copy()
        if not isinstance(gSig, list):
            gSig = [gSig, gSig]
        ksize = tuple([(3 * i) // 2 * 2 + 1 for i in gSig])
        # create a spatial filter for removing background

        if center_psf:
            for idx, img in enumerate(data_filtered):
                data_filtered[idx, ] = cv2.GaussianBlur(img, ksize=ksize, sigmaX=gSig[0], sigmaY=gSig[1], borderType=1) \
                    - cv2.boxFilter(img, ddepth=-1, ksize=ksize, borderType=1)
                # data_filtered[idx, ] = cv2.filter2D(img, -1, psf, borderType=1)
        else:
            for idx, img in enumerate(data_filtered):
                data_filtered[idx, ] = cv2.GaussianBlur(img, ksize=ksize, sigmaX=gSig[
                                                        0], sigmaY=gSig[1], borderType=1)
    else:
        data_filtered = data_raw

    # compute peak-to-noise ratio
    data_filtered -= data_filtered.mean(axis=0)
    data_max = np.max(data_filtered, axis=0)
    noise_pixel = get_noise_fft(data_filtered.transpose())[0].transpose()
    pnr = np.divide(data_max, noise_pixel)

    # remove small values and only keep pixels with large fluorescence signals
    tmp_data = np.copy(data_filtered)
    tmp_data[tmp_data < thresh_init * noise_pixel] = 0
    # compute correlation image
    cn = caiman.summary_images.local_correlations_fft(tmp_data, swap_dim=False)
    del(tmp_data)
#    cn[np.isnan(cn)] = 0  # remove abnormal pixels

    # screen seed pixels as neuron centers
    v_search = cn * pnr
    v_search[(cn < min_corr) | (pnr < min_pnr)] = 0
    ind_search = (v_search <= 0)  # indicate whether the pixel has
    # been searched before. pixels with low correlations or low PNRs are
    # ignored directly. ind_search[i]=0 means the i-th pixel is still under
    # consideration of being a seed pixel

    # pixels near the boundaries are ignored because of artifacts
    ind_bd = np.zeros(shape=(d1, d2)).astype(np.bool)  # indicate boundary pixels
    if bd > 0:
        ind_bd[:bd, :] = True
        ind_bd[-bd:, :] = True
        ind_bd[:, :bd] = True
        ind_bd[:, -bd:] = True

    ind_search[ind_bd] = 1

    # creating variables for storing the results
    if not max_number:
        # maximum number of neurons
        max_number = np.int32((ind_search.size - ind_search.sum()) / 5)
    Ain = np.zeros(shape=(max_number, d1, d2), dtype=np.float32)  # neuron shapes
    Cin = np.zeros(shape=(max_number, total_frames), dtype=np.float32)  # de-noised traces
    Sin = np.zeros(shape=(max_number, total_frames), dtype=np.float32)  # spiking # activity
    Cin_raw = np.zeros(shape=(max_number, total_frames), dtype=np.float32)  # raw traces
    center = np.zeros(shape=(2, max_number))  # neuron centers

    num_neurons = 0  # number of initialized neurons
    continue_searching = True
    min_v_search = min_corr * min_pnr

    if save_video:
        FFMpegWriter = animation.writers['ffmpeg']
        metadata = dict(title='Initialization procedure', artist='CaImAn',
                        comment='CaImAn is cool!')
        writer = FFMpegWriter(fps=2, metadata=metadata)
        # visualize the initialization procedure.
        fig = plt.figure(figsize=(12, 8), facecolor=(0.9, 0.9, 0.9))
        # with writer.saving(fig, "initialization.mp4", 150):
        writer.setup(fig, video_name, 150)

        ax_cn = plt.subplot2grid((2, 3), (0, 0))
        ax_cn.imshow(cn)
        ax_cn.set_title('Correlation')
        ax_cn.set_axis_off()

        ax_pnr_cn = plt.subplot2grid((2, 3), (0, 1))
        ax_pnr_cn.imshow(cn * pnr)
        ax_pnr_cn.set_title('Correlation*PNR')
        ax_pnr_cn.set_axis_off()

        ax_cn_box = plt.subplot2grid((2, 3), (0, 2))
        ax_cn_box.imshow(cn)
        ax_cn_box.set_xlim([54, 63])
        ax_cn_box.set_ylim([54, 63])
        ax_cn_box.set_title('Correlation')
        ax_cn_box.set_axis_off()

        ax_traces = plt.subplot2grid((2, 3), (1, 0), colspan=3)
        ax_traces.set_title('Activity at the seed pixel')

        writer.grab_frame()

    while continue_searching:
        if seed_method.lower() == 'manual':
            pass
            # manually pick seed pixels
        else:
            # local maximum, for identifying seed pixels in following steps
            v_search[(cn < min_corr) | (pnr < min_pnr)] = 0
            v_search[ind_search] = 0
            tmp_kernel = np.ones(shape=tuple([gSiz // 3] * 2))
            v_max = cv2.dilate(v_search, tmp_kernel)

            # automatically select seed pixels as the local maximums
            v_max[(v_search != v_max) | (v_search < min_v_search)] = 0
            v_max[ind_search] = 0
            [rsub_max, csub_max] = v_max.nonzero()  # subscript of seed pixels
            local_max = v_max[rsub_max, csub_max]
            n_seeds = len(local_max)  # number of candidates
            if n_seeds == 0:
                # no more candidates for seed pixels
                break
            else:
                # order seed pixels according to their corr * pnr values
                ind_local_max = local_max.argsort()[::-1]
            img_vmax = np.median(local_max)

        # try to initialization neurons given all seed pixels
        for ith_seed, idx in enumerate(ind_local_max):
            r = rsub_max[idx]
            c = csub_max[idx]
            ind_search[r, c] = True  # this pixel won't be searched
            if v_search[r, c] < min_v_search:
                # skip this pixel if it's not sufficient for being a seed pixel
                continue

            # roughly check whether this is a good seed pixel
            y0 = data_filtered[:, r, c]
            if np.max(y0) < thresh_init * noise_pixel[r, c]:
                v_search[r, c] = 0
                continue

            if Ain[:, r, c].sum() > 0 and np.max([scipy.stats.pearsonr(y0, cc)[0]
                                                  for cc in Cin_raw[Ain[:, r, c] > 0]]) > .7:
                v_search[r, c] = 0
                continue

            # crop a small box for estimation of ai and ci
            r_min = np.max([0, r - gSiz])
            r_max = np.min([d1, r + gSiz + 1])
            c_min = np.max([0, c - gSiz])
            c_max = np.min([d2, c + gSiz + 1])
            nr = r_max - r_min
            nc = c_max - c_min
            patch_dims = (nr, nc)  # patch dimension
            data_raw_box = \
                data_raw[:, r_min:r_max, c_min:c_max].reshape(-1, nr * nc)
            data_filtered_box = \
                data_filtered[:, r_min:r_max, c_min:c_max].reshape(-1, nr * nc)
            # index of the seed pixel in the cropped box
            ind_ctr = np.ravel_multi_index((r - r_min, c - c_min),
                                           dims=(nr, nc))

            # neighbouring pixels to update after initializing one neuron
            r2_min = np.max([0, r - 2 * gSiz])
            r2_max = np.min([d1, r + 2 * gSiz + 1])
            c2_min = np.max([0, c - 2 * gSiz])
            c2_max = np.min([d2, c + 2 * gSiz + 1])

            if save_video:
                ax_pnr_cn.cla()
                ax_pnr_cn.imshow(v_search, vmin=0, vmax=img_vmax)
                ax_pnr_cn.set_title('Neuron %d' % (num_neurons + 1))
                ax_pnr_cn.set_axis_off()
                ax_pnr_cn.plot(csub_max[ind_local_max[ith_seed:]], rsub_max[
                    ind_local_max[ith_seed:]], '.r', ms=5)
                ax_pnr_cn.plot(c, r, 'or', markerfacecolor='red')

                ax_cn_box.imshow(cn[r_min:r_max, c_min:c_max], vmin=0, vmax=1)
                ax_cn_box.set_title('Correlation')

                ax_traces.cla()
                ax_traces.plot(y0)
                ax_traces.set_title('The fluo. trace at the seed pixel')

                writer.grab_frame()

            [ai, ci_raw, ind_success] = extract_ac(data_filtered_box,
                                                   data_raw_box, ind_ctr, patch_dims)
            if (np.sum(ai > 0) < min_pixel) or (not ind_success):
                # bad initialization. discard and continue
                continue
            else:
                # cheers! good initialization.
                center[:, num_neurons] = [c, r]
                Ain[num_neurons, r_min:r_max, c_min:c_max] = ai
                Cin_raw[num_neurons] = ci_raw.squeeze()
                if deconvolve_options:
                    # deconvolution
                    ci, si, tmp_options, baseline, c1 = \
                        deconvolve_ca(ci_raw, deconvolve_options)
                    Cin[num_neurons] = ci
                    Sin[num_neurons] = si
                else:
                    # no deconvolution
                    baseline = np.median(ci_raw)
                    ci_raw -= baseline
                    ci = ci_raw.copy()
                    ci[ci < 0] = 0
                    Cin[num_neurons] = ci.squeeze()

                if save_video:
                    # mark the seed pixel on the correlation image
                    ax_cn.plot(c, r, '.r')

                    ax_cn_box.cla()
                    ax_cn_box.imshow(ai)
                    ax_cn_box.set_title('Spatial component')

                    ax_traces.cla()
                    ax_traces.plot(ci_raw)
                    ax_traces.plot(ci, 'r')
                    ax_traces.set_title('Temporal component')

                    writer.grab_frame()

                # remove the spatial-temporal activity of the initialized
                # and update correlation image & PNR image
                # update the raw data
                data_raw[:, r_min:r_max, c_min:c_max] -= \
                    ai[np.newaxis, ...] * ci[..., np.newaxis, np.newaxis]

                if gSig:
                    # spatially filtered the neuron shape
                    tmp_img = Ain[num_neurons, r2_min:r2_max, c2_min:c2_max]
                    if center_psf:
                        ai_filtered = cv2.GaussianBlur(tmp_img, ksize=ksize,
                                                       sigmaX=gSig[0], sigmaY=gSig[1],
                                                       borderType=cv2.BORDER_REFLECT) \
                            - cv2.boxFilter(tmp_img, ddepth=-1,
                                            ksize=ksize, borderType=cv2.BORDER_REFLECT)
                    else:
                        ai_filtered = cv2.GaussianBlur(tmp_img, ksize=ksize,
                                                       sigmaX=gSig[0], sigmaY=gSig[1],
                                                       borderType=cv2.BORDER_REFLECT)
                    # update the filtered data
                    data_filtered[:, r2_min:r2_max, c2_min:c2_max] -= \
                        ai_filtered[np.newaxis, ...] * ci[..., np.newaxis, np.newaxis]
                    data_filtered_box = data_filtered[:, r2_min:r2_max, c2_min:c2_max].copy()
                else:
                    data_filtered_box = data_raw[:, r2_min:r2_max, c2_min:c2_max].copy()

                # update PNR image
                data_filtered_box -= data_filtered_box.mean(axis=0)
                max_box = np.max(data_filtered_box, axis=0)
                noise_box = noise_pixel[r2_min:r2_max, c2_min:c2_max]
                pnr_box = np.divide(max_box, noise_box)
                pnr[r2_min:r2_max, c2_min:c2_max] = pnr_box
                pnr_box[pnr_box < min_pnr] = 0

                # update correlation image
                data_filtered_box[data_filtered_box < thresh_init * noise_box] = 0
                cn_box = caiman.summary_images.local_correlations_fft(
                    data_filtered_box, swap_dim=False)
                cn_box[np.isnan(cn_box) | (cn_box < 0)] = 0
                cn[r_min:r_max, c_min:c_max] = cn_box[
                    (r_min - r2_min):(r_max - r2_min), (c_min - c2_min):(c_max - c2_min)]
                cn_box = cn[r2_min:r2_max, c2_min:c2_max]
                cn_box[cn_box < min_corr] = 0

                # update v_search
                v_search[r2_min:r2_max, c2_min:c2_max] = cn_box * pnr_box
                # avoid searching nearby pixels
                # v_search[r_min:r_max, c_min:c_max] *= (ai < np.max(ai) / 2.)

                # increase the number of detected neurons
                num_neurons += 1  #
                if num_neurons == max_number:
                    continue_searching = False
                    break
                else:
                    if num_neurons % 10 == 1:
                        print(num_neurons - 1, 'neurons have been initialized')

    print('In total, ', num_neurons, 'neurons were initialized.')
    # A = np.reshape(Ain[:num_neurons], (-1, d1 * d2)).transpose()
    A = np.reshape(Ain[:num_neurons], (-1, d1 * d2), order='F').transpose()
    C = Cin[:num_neurons]
    C_raw = Cin_raw[:num_neurons]
    S = Sin[:num_neurons]
    center = center[:, :num_neurons]

    if save_video:
        plt.close()
        writer.finish()

    return A, C, C_raw, S, center


def extract_ac(data_filtered, data_raw, ind_ctr, patch_dims):
    # parameters
    min_corr_neuron = 0.7
    max_corr_bg = 0.3
    data_filtered = data_filtered.copy()

    # compute the temporal correlation between each pixel and the seed pixel
    data_filtered -= data_filtered.mean(axis=0)  # data centering
    tmp_std = np.sqrt(np.sum(data_filtered ** 2, axis=0))  # data
    # normalization
    tmp_std[tmp_std == 0] = 1
    data_filtered /= tmp_std
    y0 = data_filtered[:, ind_ctr]  # fluorescence trace at the center
    tmp_corr = np.dot(y0.reshape(1, -1), data_filtered)  # corr. coeff. with y0
    ind_neuron = (tmp_corr > min_corr_neuron).squeeze()  # pixels in the central area of neuron
    ind_bg = (tmp_corr < max_corr_bg).squeeze()  # pixels outside of neuron's ROI

    # extract temporal activity
    ci = np.mean(data_filtered[:, ind_neuron], axis=1).reshape(-1, 1)
    # initialize temporal activity of the neural
    ci -= np.median(ci)

    if np.linalg.norm(ci) == 0:  # avoid empty results
        return None, None, False

    # roughly estimate the background fluctuation
    y_bg = np.median(data_raw[:, ind_bg], axis=1).reshape(-1, 1)

    # extract spatial components
    # pdb.set_trace()
    X = np.hstack([ci - ci.mean(), y_bg - y_bg.mean(), np.ones(ci.shape)])
    XX = np.dot(X.transpose(), X)
    Xy = np.dot(X.transpose(), data_raw)
    ai = scipy.linalg.lstsq(XX, Xy)[0][0]
    ai = ai.reshape(patch_dims)
    ai[ai < 0] = 0

    # post-process neuron shape
    ai = circular_constraint(ai)

    # return results
    return ai, ci.reshape(len(ci)), True<|MERGE_RESOLUTION|>--- conflicted
+++ resolved
@@ -889,13 +889,8 @@
                            .reshape((-1, K), order='F'))
 
         print('Update Temporal')
-<<<<<<< HEAD
-        C, A = caiman.source_extraction.cnmf.temporal.update_temporal_components(
+        C, A, b__, f__, S__, bl__, c1__, neurons_sn__, g1__, YrA__, lam__ = caiman.source_extraction.cnmf.temporal.update_temporal_components(
             np.array(Y.reshape((-1, T), order='F') - B), A,
-=======
-        C, A, b__, f__, S__, bl__, c1__, neurons_sn__, g1__, YrA__, lam__ = caiman.source_extraction.cnmf.temporal.update_temporal_components(
-            np.array(Y.reshape((-1, T), order='F') - B), spr.csc_matrix(A),
->>>>>>> b142fead
             np.zeros((np.prod(dims), 0), np.float32), C, np.zeros((0, T), np.float32),
             dview=None, bl=None, c1=None, sn=None, g=None, **options['temporal_params'])
         print('Update Spatial')
