#!/usr/bin/env python
# -*- coding: utf-8 -*-

""" Initialize the component for the CNMF

contain a list of functions to initialize the neurons and the corresponding traces with
different set of methods like ICA PCA, greedy roi


"""
#\package Caiman/source_extraction/cnmf/
#\version   1.0
#\copyright GNU General Public License v2.0
#\date Created on Tue Jun 30 21:01:17 2015
#\author: Eftychios A. Pnevmatikakis

from __future__ import division
from __future__ import print_function
from builtins import range
from past.utils import old_div
import numpy as np
from sklearn.decomposition import NMF, FastICA
from skimage.morphology import disk
import scipy.ndimage as nd
from scipy.ndimage.measurements import center_of_mass
from scipy.ndimage.filters import correlate
from skimage.transform import downscale_local_mean
from skimage.transform import resize as resize_sk
import scipy.sparse as spr
import scipy
import caiman
from caiman.source_extraction.cnmf.deconvolution import constrained_foopsi
from caiman.source_extraction.cnmf.pre_processing import get_noise_fft, get_noise_welch
from caiman.source_extraction.cnmf.spatial import circular_constraint, connectivity_constraint
import cv2
import sys
import matplotlib.pyplot as plt
import matplotlib.animation as animation

try:
    cv2.setNumThreads(0)
<<<<<<< HEAD
except:
=======
except: 
>>>>>>> e1bffd04
    pass

#%%


def resize(Y, size, interpolation=cv2.INTER_LINEAR):
    """faster and 3D compatible version of skimage.transform.resize"""
    if Y.ndim == 2:
        return cv2.resize(Y, tuple(size[::-1]), interpolation=interpolation)
    elif Y.ndim == 3:
        if np.isfortran(Y):
            return (cv2.resize(np.array(
                [cv2.resize(y, size[:2], interpolation=interpolation) for y in Y.T]).T
                .reshape((-1, Y.shape[-1]), order='F'),
                (size[-1], np.prod(size[:2])), interpolation=interpolation).reshape(size, order='F'))
        else:
            return np.array([cv2.resize(y, size[:0:-1], interpolation=interpolation) for y in
                             cv2.resize(Y.reshape((len(Y), -1), order='F'),
                                        (np.prod(Y.shape[1:]), size[0]), interpolation=interpolation)
                             .reshape((size[0],) + Y.shape[1:], order='F')])
    else:  # TODO deal with ndim=4
        raise NotImplementedError

#%%
# def resize(vect, newsize, interpolation=cv2.INTER_LINEAR, opencv=True):
#    if opencv:
#        if vect.ndim == 2:
#            print(newsize)
#            newvect = cv2.resize(vect,tuple(newsize[::-1]),interpolation = interpolation)
#        else:
#            h,w,t=vect.shape
#            newvect = []
#            print("reshaping in space")
#            for frame in vect.transpose([2,0,1]):
#                newvect.append(cv2.resize(frame,(newsize[1],newsize[0]),interpolation=interpolation))
#
#            newvect=np.dstack(newvect)
#
#            h1,w1,t1 = newvect.shape
#
#            if (h1,w1) != newsize[:-1]:
#                print(newvect.shape)
#                print(newsize)
#                raise Exception("Bad resizing!")
#
#            if t != newsize:
#                print("reshaping in time")
#                newvect=np.reshape(newvect,(h1*w1,t1))
#                newvect=cv2.resize(newvect,(newsize[2],h1*w1),interpolation=interpolation)
#                newvect=np.reshape(newvect,newsize)
#
#    else:
#            return resize_sk(vect, newsize, order = order, mode = 'reflect')
#
#    return newvect


#%%


def downscale(Y, ds, opencv=False):
    """downscaling without zero padding
    faster version of skimage.transform._warps.block_reduce(Y, ds, np.nanmean, np.nan)"""
    from caiman.base.movies import movie
    d = Y.ndim
    if opencv and (d in [2, 3]):
        if d == 2:
            Y = Y[..., None]
            ds = tuple(ds) + (1,)
        else:
            Y_ds = movie(Y).resize(fx=1. / ds[0], fy=1. / ds[1], fz=1. / ds[2],
                                   interpolation=cv2.INTER_AREA)
        print('***** OPENCV!!!!')
    else:
        if d > 3:
            # raise NotImplementedError
            # slower and more memory intensive version using skimage
            from skimage.transform._warps import block_reduce
            return block_reduce(Y, ds, np.nanmean, np.nan)
        elif d == 1:
            Y = Y[:, None, None]
            ds = (ds, 1, 1)
        elif d == 2:
            Y = Y[..., None]
            ds = tuple(ds) + (1,)
        q = np.array(Y.shape) // np.array(ds)
        r = np.array(Y.shape) % np.array(ds)
        s = q * np.array(ds)
        Y_ds = np.zeros(q + (r > 0), dtype=Y.dtype)
        Y_ds[:q[0], :q[1], :q[2]] = (Y[:s[0], :s[1], :s[2]]
                                     .reshape(q[0], ds[0], q[1], ds[1], q[2], ds[2])
                                     .mean(1).mean(2).mean(3))
        if r[0]:
            Y_ds[-1, :q[1], :q[2]] = (Y[-r[0]:, :s[1], :s[2]]
                                      .reshape(r[0], q[1], ds[1], q[2], ds[2])
                                      .mean(0).mean(1).mean(2))
            if r[1]:
                Y_ds[-1, -1, :q[2]] = (Y[-r[0]:, -r[1]:, :s[2]]
                                       .reshape(r[0], r[1], q[2], ds[2])
                                       .mean(0).mean(0).mean(1))
                if r[2]:
                    Y_ds[-1, -1, -1] = Y[-r[0]:, -r[1]:, -r[2]:].mean()
            if r[2]:
                Y_ds[-1, :q[1], -1] = (Y[-r[0]:, :s[1]:, -r[2]:]
                                       .reshape(r[0], q[1], ds[1], r[2])
                                       .mean(0).mean(1).mean(1))
        if r[1]:
            Y_ds[:q[0], -1, :q[2]] = (Y[:s[0], -r[1]:, :s[2]]
                                      .reshape(q[0], ds[0], r[1], q[2], ds[2])
                                      .mean(1).mean(1).mean(2))
            if r[2]:
                Y_ds[:q[0], -1, -1] = (Y[:s[0]:, -r[1]:, -r[2]:]
                                       .reshape(q[0], ds[0], r[1], r[2])
                                       .mean(1).mean(1).mean(1))
        if r[2]:
            Y_ds[:q[0], :q[1], -1] = (Y[:s[0], :s[1], -r[2]:]
                                      .reshape(q[0], ds[0], q[1], ds[1], r[2])
                                      .mean(1).mean(2).mean(2))
    return Y_ds if d == 3 else (Y_ds[:, :, 0] if d == 2 else Y_ds[:, 0, 0])


#%%
try:
    profile
except:
    def profile(a): return a

if sys.version_info >= (3, 0):
    def xrange(*args, **kwargs):
        return iter(range(*args, **kwargs))


def initialize_components(Y, K=30, gSig=[5, 5], gSiz=None, ssub=1, tsub=1, nIter=5, maxIter=5, nb=1,
                          kernel=None, use_hals=True, normalize_init=True, img=None, method='greedy_roi',
                          max_iter_snmf=500, alpha_snmf=10e2, sigma_smooth_snmf=(.5, .5, .5),
                          perc_baseline_snmf=20, options_local_NMF=None, rolling_sum=False,
                          rolling_length=100, sn=None, options_total=None, min_corr=0.8, min_pnr=10,
                          ring_size_factor=1.5, center_psf=False, ssub_B=2, init_iter=2):
    """
    Initalize components

    This method uses a greedy approach followed by hierarchical alternative least squares (HALS) NMF.
    Optional use of spatio-temporal downsampling to boost speed.

    Parameters:
    ----------
    Y: np.ndarray
        d1 x d2 [x d3] x T movie, raw data.

    K: [optional] int
        number of neurons to extract (default value: 30). Maximal number for method 'corr_pnr'.

    tau: [optional] list,tuple
        standard deviation of neuron size along x and y [and z] (default value: (5,5).

    gSiz: [optional] list,tuple
        size of kernel (default 2*tau + 1).

    nIter: [optional] int
        number of iterations for shape tuning (default 5).

    maxIter: [optional] int
        number of iterations for HALS algorithm (default 5).

    ssub: [optional] int
        spatial downsampling factor recommended for large datasets (default 1, no downsampling).

    tsub: [optional] int
        temporal downsampling factor recommended for long datasets (default 1, no downsampling).

    kernel: [optional] np.ndarray
        User specified kernel for greedyROI
        (default None, greedy ROI searches for Gaussian shaped neurons)

    use_hals: [optional] bool
        Whether to refine components with the hals method

    normalize_init: [optional] bool
        Whether to normalize_init data before running the initialization

    img: optional [np 2d array]
        Image with which to normalize. If not present use the mean + offset

    method: str
        Initialization method 'greedy_roi' or 'sparse_nmf'

    max_iter_snmf: int
        Maximum number of sparse NMF iterations

    alpha_snmf: scalar
        Sparsity penalty

    rolling_sum: boolean
        Detect new components based on a rolling sum of pixel activity (default: True)

    rolling_length: int
        Length of rolling window (default: 100)

    center_psf: Boolean
        True indicates centering the filtering kernel for background
        removal. This is useful for data with large background
        fluctuations.

    min_corr: float
        minimum local correlation coefficients for selecting a seed pixel.

    min_pnr: float
        minimum peak-to-noise ratio for selecting a seed pixel.

    ring_size_factor: float
        it's the ratio between the ring radius and neuron diameters.

    nb: integer
        number of background components for approximating the background using NMF model

    sn: ndarray
        per pixel noise

    options_total: dict
        the option dictionary

    ssub_B: int, optional
        downsampling factor for 1-photon imaging background computation

    init_iter: int, optional
        number of iterations for 1-photon imaging initialization

    Returns:
    --------

    Ain: np.ndarray
        (d1*d2[*d3]) x K , spatial filter of each neuron.

    Cin: np.ndarray
        T x K , calcium activity of each neuron.

    center: np.ndarray
        K x 2 [or 3] , inferred center of each neuron.

    bin: np.ndarray
        (d1*d2[*d3]) x nb, initialization of spatial background.

    fin: np.ndarray
        nb x T matrix, initalization of temporal background

    Raise:
    ------
        Exception("Unsupported method")

        Exception('You need to define arguments for local NMF')

    """
    if method == 'local_nmf':
        tsub_lnmf = tsub
        ssub_lnmf = ssub
        tsub = 1
        ssub = 1

    if gSiz is None:
        gSiz = 2 * (np.asarray(gSig) + .5).astype(int) + 1

    d, T = np.shape(Y)[:-1], np.shape(Y)[-1]
    # rescale according to downsampling factor
    gSig = np.asarray(gSig, dtype=float) / ssub
    gSiz = np.round(np.asarray(gSiz) / ssub).astype(np.int)

    if normalize_init is True:
        print('Noise Normalization')
        if img is None:
            img = np.mean(Y, axis=-1)
            img += np.median(img)
            img += np.finfo(np.float32).eps

        Y = old_div(Y, np.reshape(img, d + (-1,), order='F'))
        alpha_snmf /= np.mean(img)
    else:
        Y = np.array(Y)

    # spatial downsampling

    if ssub != 1 or tsub != 1:

        if method == 'corr_pnr':
            print("Spatial Downsampling 1-photon")
            # this icrements the performance against ground truth and solves border problems
            Y_ds = downscale(Y, tuple([ssub] * len(d) + [tsub]), opencv=False)
        else:
            print("Spatial Downsampling 2-photon")
            # this icrements the performance against ground truth and solves border problems
            Y_ds = downscale(Y, tuple([ssub] * len(d) + [tsub]), opencv=True)
#            mean_val = np.mean(Y)
#            Y_ds = downscale_local_mean(Y, tuple([ssub] * len(d) + [tsub]), cval=mean_val) # this gives better results against ground truth for 2-photon datasets
    else:
        Y_ds = Y

    ds = Y_ds.shape[:-1]
    if nb > min(np.prod(ds), Y_ds.shape[-1]):
        nb = -1

    print('Roi Extraction...')
    if method == 'greedy_roi':
        Ain, Cin, _, b_in, f_in = greedyROI(
            Y_ds, nr=K, gSig=gSig, gSiz=gSiz, nIter=nIter, kernel=kernel, nb=nb,
            rolling_sum=rolling_sum, rolling_length=rolling_length)

        if use_hals:
            print('(Hals) Refining Components...')
            Ain, Cin, b_in, f_in = hals(
                Y_ds, Ain, Cin, b_in, f_in, maxIter=maxIter)
    elif method == 'corr_pnr':
        Ain, Cin, _, b_in, f_in, extra_1p = greedyROI_corr(
            Y, Y_ds, max_number=K, gSiz=gSiz[0], gSig=gSig[0], min_corr=min_corr, min_pnr=min_pnr,
            ring_size_factor=ring_size_factor, center_psf=center_psf, options=options_total,
            sn=sn, nb=nb, ssub=ssub, ssub_B=ssub_B, init_iter=init_iter)

    elif method == 'sparse_nmf':
        Ain, Cin, _, b_in, f_in = sparseNMF(
            Y_ds, nr=K, nb=nb, max_iter_snmf=max_iter_snmf, alpha=alpha_snmf,
            sigma_smooth=sigma_smooth_snmf, remove_baseline=True, perc_baseline=perc_baseline_snmf)

    elif method == 'pca_ica':
        Ain, Cin, _, b_in, f_in = ICA_PCA(
            Y_ds, nr=K, sigma_smooth=sigma_smooth_snmf, truncate=2, fun='logcosh', tol=1e-10,
            max_iter=max_iter_snmf, remove_baseline=True, perc_baseline=perc_baseline_snmf, nb=nb)

    elif method == 'local_nmf':
        # todo check this unresolved reference
        from SourceExtraction.CNMF4Dendrites import CNMF4Dendrites
        from SourceExtraction.AuxilaryFunctions import GetCentersData
        # Get initialization for components center
        print(Y_ds.transpose([2, 0, 1]).shape)
        if options_local_NMF is None:
            raise Exception('You need to define arguments for local NMF')
        else:
            NumCent = options_local_NMF.pop('NumCent', None)
            # Max number of centers to import from Group Lasso intialization - if 0,
            # we don't run group lasso
            cent = GetCentersData(Y_ds.transpose([2, 0, 1]), NumCent)
            sig = Y_ds.shape[:-1]
            # estimate size of neuron - bounding box is 3 times this size. If larger
            # then data, we have no bounding box.
            cnmf_obj = CNMF4Dendrites(
                sig=sig, verbose=True, adaptBias=True, **options_local_NMF)

        # Define CNMF parameters
        _, _, _ = cnmf_obj.fit(
            np.array(Y_ds.transpose([2, 0, 1]), dtype=np.float), cent)

        Ain = cnmf_obj.A
        Cin = cnmf_obj.C
        b_in = cnmf_obj.b
        f_in = cnmf_obj.f

    else:

        print(method)
        raise Exception("Unsupported method")

    K = np.shape(Ain)[-1]

    if Ain.size > 0 and not center_psf:

        Ain = np.reshape(Ain, ds + (K,), order='F')

        if len(ds) == 2:
            Ain = resize(Ain, d + (K,))

        else:  # resize only deals with 2D images, hence apply resize twice
            Ain = np.reshape([resize(a, d[1:] + (K,))
                              for a in Ain], (ds[0], d[1] * d[2], K), order='F')
            Ain = resize(Ain, (d[0], d[1] * d[2], K))

        Ain = np.reshape(Ain, (np.prod(d), K), order='F')

    if nb:
        b_in = np.reshape(b_in, ds + (-1,), order='F')

        if len(ds) == 2:
            b_in = resize(b_in, d + (b_in.shape[-1],))
        else:
            b_in = np.reshape([resize(b, d[1:] + (b_in.shape[-1],))
                               for b in b_in], (ds[0], d[1] * d[2], -1), order='F')
            b_in = resize(b_in, (d[0], d[1] * d[2], b_in.shape[-1]))

        b_in = np.reshape(b_in, (np.prod(d), -1), order='F')

        try:
            f_in = resize(np.atleast_2d(f_in), [b_in.shape[-1], T])
        except:
            f_in = spr.csc_matrix(resize(np.atleast_2d(f_in.toarray()), [b_in.shape[-1], T]))

    if Ain.size > 0:
        Cin = resize(Cin.astype(float), [K, T])

        center = np.asarray(
            [center_of_mass(a.reshape(d, order='F')) for a in Ain.T])
    else:
        center = []

    if normalize_init is True:
        if Ain.size > 0:
            Ain = Ain * np.reshape(img, (np.prod(d), -1), order='F')

        b_in = b_in * np.reshape(img, (np.prod(d), -1), order='F')
    print(center_psf)
    if center_psf:
        return scipy.sparse.csc_matrix(Ain), Cin, b_in, f_in, center, extra_1p
    else:
        return scipy.sparse.csc_matrix(Ain), Cin, b_in, f_in, center


#%%
def ICA_PCA(Y_ds, nr, sigma_smooth=(.5, .5, .5), truncate=2, fun='logcosh',
            max_iter=1000, tol=1e-10, remove_baseline=True, perc_baseline=20, nb=1):
    """ Initialization using ICA and PCA. DOES NOT WORK WELL WORK IN PROGRESS"

    Parameters:
    -----------

    Returns:
    --------


    """
    print("not a function to use in the moment ICA PCA \n")
    m = scipy.ndimage.gaussian_filter(np.transpose(
        Y_ds, [2, 0, 1]), sigma=sigma_smooth, mode='nearest', truncate=truncate)
    if remove_baseline:
        bl = np.percentile(m, perc_baseline, axis=0)
        m1 = np.maximum(0, m - bl)
    else:
        bl = 0
        m1 = m
    pca_comp = nr

    T, d1, d2 = np.shape(m1)
    d = d1 * d2
    yr = np.reshape(m1, [T, d], order='F')

    [U, S, V] = scipy.sparse.linalg.svds(yr, pca_comp)
    S = np.diag(S)
    whiteningMatrix = np.dot(scipy.linalg.inv(S), U.T)
    whitesig = np.dot(whiteningMatrix, yr)
    f_ica = FastICA(whiten=False, fun=fun, max_iter=max_iter, tol=tol)
    S_ = f_ica.fit_transform(whitesig.T)
    A_in = f_ica.mixing_
    A_in = np.dot(A_in, whitesig)

    masks = np.reshape(A_in.T, (d1, d2, pca_comp),
                       order='F').transpose([2, 0, 1])

    masks = np.array(caiman.base.rois.extractROIsFromPCAICA(masks)[0])

    if masks.size > 0:
        C_in = caiman.base.movies.movie(
            m1).extract_traces_from_masks(np.array(masks)).T
        A_in = np.reshape(masks, [-1, d1 * d2], order='F').T

    else:

        A_in = np.zeros([d1 * d2, pca_comp])
        C_in = np.zeros([pca_comp, T])

    m1 = yr.T - A_in.dot(C_in) + np.maximum(0, bl.flatten())[:, np.newaxis]

    model = NMF(n_components=nb, init='random', random_state=0)

    b_in = model.fit_transform(np.maximum(m1, 0))
    f_in = model.components_.squeeze()

    center = caiman.base.rois.com(A_in, d1, d2)

    return A_in, C_in, center, b_in, f_in
#%%


def sparseNMF(Y_ds, nr, max_iter_snmf=500, alpha=10e2, sigma_smooth=(.5, .5, .5),
              remove_baseline=True, perc_baseline=20, nb=1, truncate=2):
    """
    Initilaization using sparse NMF

    Parameters:
    -----------

    max_iter_snm: int
        number of iterations

    alpha_snmf:
        sparsity regularizer

    sigma_smooth_snmf:
        smoothing along z,x, and y (.5,.5,.5)

    perc_baseline_snmf:
        percentile to remove frmo movie before NMF

    nb: int
        Number of background components

    Returns:
    -------

    A: np.array
        2d array of size (# of pixels) x nr with the spatial components. Each column is
        ordered columnwise (matlab format, order='F')

    C: np.array
        2d array of size nr X T with the temporal components

    center: np.array
        2d array of size nr x 2 [ or 3] with the components centroids
    """
    m = scipy.ndimage.gaussian_filter(np.transpose(
        Y_ds, [2, 0, 1]), sigma=sigma_smooth, mode='nearest', truncate=truncate)
    if remove_baseline:
        bl = np.percentile(m, perc_baseline, axis=0)
        m1 = np.maximum(0, m - bl)
    else:
        bl = 0
        m1 = m

    mdl = NMF(n_components=nr, verbose=False, init='nndsvd', tol=1e-10,
              max_iter=max_iter_snmf, shuffle=True, alpha=alpha, l1_ratio=1)
    T, d1, d2 = np.shape(m1)
    d = d1 * d2
    yr = np.reshape(m1, [T, d], order='F')
    C = mdl.fit_transform(yr).T
    A = mdl.components_.T
    ind_good = np.where(np.logical_and((np.sum(A, 0) * np.std(C, axis=1)) > 0,
                                       np.sum(A > np.mean(A), axis=0) < old_div(d, 3)))[0]

    ind_bad = np.where(np.logical_or((np.sum(A, 0) * np.std(C, axis=1)) == 0,
                                     np.sum(A > np.mean(A), axis=0) > old_div(d, 3)))[0]
    A_in = np.zeros_like(A)

    C_in = np.zeros_like(C)
    A_in[:, ind_good] = A[:, ind_good]
    C_in[ind_good, :] = C[ind_good, :]
    A_in = A_in * (A_in > (.1 * np.max(A_in, axis=0))[np.newaxis, :])
    A_in[:3, ind_bad] = .0001
    C_in[ind_bad, :3] = .0001

    m1 = yr.T - A_in.dot(C_in) + np.maximum(0, bl.flatten())[:, np.newaxis]
    model = NMF(n_components=nb, init='random',
                random_state=0, max_iter=max_iter_snmf)
    b_in = model.fit_transform(np.maximum(m1, 0))
    f_in = model.components_.squeeze()
    center = caiman.base.rois.com(A_in, d1, d2)

    return A_in, C_in, center, b_in, f_in

#%%


def greedyROI(Y, nr=30, gSig=[5, 5], gSiz=[11, 11], nIter=5, kernel=None, nb=1,
              rolling_sum=False, rolling_length=100):
    """
    Greedy initialization of spatial and temporal components using spatial Gaussian filtering

    Parameters:
    --------

    Y: np.array
        3d or 4d array of fluorescence data with time appearing in the last axis.

    nr: int
        number of components to be found

    gSig: scalar or list of integers
        standard deviation of Gaussian kernel along each axis

    gSiz: scalar or list of integers
        size of spatial component

    nIter: int
        number of iterations when refining estimates

    kernel: np.ndarray
        User specified kernel to be used, if present, instead of Gaussian (default None)

    nb: int
        Number of background components

    rolling_max: boolean
        Detect new components based on a rolling sum of pixel activity (default: True)

    rolling_length: int
        Length of rolling window (default: 100)

    Returns:
    -------

    A: np.array
        2d array of size (# of pixels) x nr with the spatial components. Each column is
        ordered columnwise (matlab format, order='F')

    C: np.array
        2d array of size nr X T with the temporal components

    center: np.array
        2d array of size nr x 2 [ or 3] with the components centroids

    Author: Eftychios A. Pnevmatikakis and Andrea Giovannucci based on a matlab implementation by Yuanjun Gao
            Simons Foundation, 2015

    See Also:
    -------
    http://www.cell.com/neuron/pdf/S0896-6273(15)01084-3.pdf


    """
    print("Greedy initialization of spatial and temporal components using spatial Gaussian filtering")
    d = np.shape(Y)
    Y[np.isnan(Y)] = 0
    med = np.median(Y, axis=-1)
    Y = Y - med[..., np.newaxis]
    gHalf = np.array(gSiz) // 2
    gSiz = 2 * gHalf + 1
    # we initialize every values to zero
    A = np.zeros((np.prod(d[0:-1]), nr), dtype=np.float32)
    C = np.zeros((nr, d[-1]), dtype=np.float32)
    center = np.zeros((nr, Y.ndim - 1))

    rho = imblur(Y, sig=gSig, siz=gSiz, nDimBlur=Y.ndim - 1, kernel=kernel)
    if rolling_sum:
        print('USING ROLLING SUM FOR INITIALIZATION....')
        rolling_filter = np.ones(
            (rolling_length), dtype=np.float32) / rolling_length
        rho_s = scipy.signal.lfilter(rolling_filter, 1., rho**2)
        v = np.amax(rho_s, axis=-1)
    else:
        print('USING TOTAL SUM FOR INITIALIZATION....')
        v = np.sum(rho**2, axis=-1)

    for k in range(nr):
        # we take the highest value of the blurred total image and we define it as
        # the center of the neuron
        ind = np.argmax(v)
        ij = np.unravel_index(ind, d[0:-1])
        for c, i in enumerate(ij):
            center[k, c] = i

        # we define a squared size around it
        ijSig = [[np.maximum(ij[c] - gHalf[c], 0), np.minimum(ij[c] + gHalf[c] + 1, d[c])]
                 for c in range(len(ij))]
        # we create an array of it (fl like) and compute the trace like the pixel ij trough time
        dataTemp = np.array(
            Y[[slice(*a) for a in ijSig]].copy(), dtype=np.float32)
        traceTemp = np.array(np.squeeze(rho[ij]), dtype=np.float32)

        coef, score = finetune(dataTemp, traceTemp, nIter=nIter)
        C[k, :] = np.squeeze(score)
        dataSig = coef[..., np.newaxis] * \
            score.reshape([1] * (Y.ndim - 1) + [-1])
        xySig = np.meshgrid(*[np.arange(s[0], s[1])
                              for s in ijSig], indexing='xy')
        arr = np.array([np.reshape(s, (1, np.size(s)), order='F').squeeze()
                        for s in xySig], dtype=np.int)
        indeces = np.ravel_multi_index(arr, d[0:-1], order='F')

        A[indeces, k] = np.reshape(
            coef, (1, np.size(coef)), order='C').squeeze()
        Y[[slice(*a) for a in ijSig]] -= dataSig.copy()
        if k < nr - 1:
            Mod = [[np.maximum(ij[c] - 2 * gHalf[c], 0),
                    np.minimum(ij[c] + 2 * gHalf[c] + 1, d[c])] for c in range(len(ij))]
            ModLen = [m[1] - m[0] for m in Mod]
            Lag = [ijSig[c] - Mod[c][0] for c in range(len(ij))]
            dataTemp = np.zeros(ModLen)
            dataTemp[[slice(*a) for a in Lag]] = coef
            dataTemp = imblur(dataTemp[..., np.newaxis],
                              sig=gSig, siz=gSiz, kernel=kernel)
            temp = dataTemp * score.reshape([1] * (Y.ndim - 1) + [-1])
            rho[[slice(*a) for a in Mod]] -= temp.copy()
            if rolling_sum:
                rho_filt = scipy.signal.lfilter(
                    rolling_filter, 1., rho[[slice(*a) for a in Mod]]**2)
                v[[slice(*a) for a in Mod]] = np.amax(rho_filt, axis=-1)
            else:
                v[[slice(*a) for a in Mod]] = np.sum(rho[[slice(*a)
                                                          for a in Mod]]**2, axis=-1)

    res = np.reshape(Y, (np.prod(d[0:-1]), d[-1]),
                     order='F') + med.flatten(order='F')[:, None]
#    model = NMF(n_components=nb, init='random', random_state=0)
    model = NMF(n_components=nb, init='nndsvdar')
    b_in = model.fit_transform(np.maximum(res, 0)).astype(np.float32)
    f_in = model.components_.squeeze().astype(np.float32)

    return A, C, center, b_in, f_in

#%%


def finetune(Y, cin, nIter=5):
    """compute a initialized version of A and C

    Parameters :
    -----------

    Y:  D1*d2*T*K patches

    c: array T*K
        the inital calcium traces

    nIter: int
        True indicates that time is listed in the last axis of Y (matlab format)
        and moves it in the front

    Returns :
    --------

    a: array (d1,D2) the computed A as l2(Y*C)/Y*C

    c: array(T) C as the sum of As on x*y axis


    See Also:
    ---------

            """
    #\bug
    #\warning
    debug_ = False
    if debug_:
        import os
        f = open('_LOG_1_' + str(os.getpid()), 'w+')
        f.write('Y:' + str(np.mean(Y)) + '\n')
        f.write('cin:' + str(np.mean(cin)) + '\n')
        f.close()

    # we compute the multiplication of patches per traces ( non negatively )
    for _ in range(nIter):
        a = np.maximum(np.dot(Y, cin), 0)
        a = old_div(a, np.sqrt(np.sum(a**2)) +
                    np.finfo(np.float32).eps)  # compute the l2/a
        # c as the variation of thoses patches
        cin = np.sum(Y * a[..., np.newaxis], tuple(np.arange(Y.ndim - 1)))

    return a, cin

#%%


def imblur(Y, sig=5, siz=11, nDimBlur=None, kernel=None, opencv=True):
    """
    Spatial filtering with a Gaussian or user defined kernel

    The parameters are specified in GreedyROI

    :param Y: np.ndarray
         d1 x d2 [x d3] x T movie, raw data.

    :param sig: [optional] list,tuple
        half size of neurons

    :param siz: [optional] list,tuple
        size of kernel (default 2*tau + 1).

    :param nDimBlur: [optional]
        if you want to specify the number of dimension

    :param kernel: [optional]
        if you want to specify a kernel

    :param opencv: [optional]
        if you want to process to the blur using open cv method

    :return: the blurred image
    """
    # TODO: document (jerem)
    if kernel is None:
        if nDimBlur is None:
            nDimBlur = Y.ndim - 1
        else:
            nDimBlur = np.min((Y.ndim, nDimBlur))

        if np.isscalar(sig):
            sig = sig * np.ones(nDimBlur)

        if np.isscalar(siz):
            siz = siz * np.ones(nDimBlur)

        X = Y.copy()
        if opencv and nDimBlur == 2:
            if X.ndim > 2:
                # if we are on a video we repeat for each frame
                for frame in range(X.shape[-1]):
                    if sys.version_info >= (3, 0):
                        X[:, :, frame] = cv2.GaussianBlur(X[:, :, frame], tuple(
                            siz), sig[0], None, sig[1], cv2.BORDER_CONSTANT)
                    else:
                        X[:, :, frame] = cv2.GaussianBlur(X[:, :, frame], tuple(siz), sig[
                                                          0], sig[1], cv2.BORDER_CONSTANT, 0)

            else:
                if sys.version_info >= (3, 0):
                    X = cv2.GaussianBlur(
                        X, tuple(siz), sig[0], None, sig[1], cv2.BORDER_CONSTANT)
                else:
                    X = cv2.GaussianBlur(
                        X, tuple(siz), sig[0], sig[1], cv2.BORDER_CONSTANT, 0)
        else:
            for i in range(nDimBlur):
                h = np.exp(
                    old_div(-np.arange(-np.floor(old_div(siz[i], 2)),
                                       np.floor(old_div(siz[i], 2)) + 1)**2, (2 * sig[i]**2)))
                h /= np.sqrt(h.dot(h))
                shape = [1] * len(Y.shape)
                shape[i] = -1
                X = correlate(X, h.reshape(shape), mode='constant')

    else:
        X = correlate(Y, kernel[..., np.newaxis], mode='constant')
        # for t in range(np.shape(Y)[-1]):
        #    X[:,:,t] = correlate(Y[:,:,t],kernel,mode='constant', cval=0.0)

    return X

#%%


def hals(Y, A, C, b, f, bSiz=3, maxIter=5):
    """ Hierarchical alternating least square method for solving NMF problem

    Y = A*C + b*f

    input:
    ------
       Y:      d1 X d2 [X d3] X T, raw data.
        It will be reshaped to (d1*d2[*d3]) X T in this
       function

       A:      (d1*d2[*d3]) X K, initial value of spatial components

       C:      K X T, initial value of temporal components

       b:      (d1*d2[*d3]) X nb, initial value of background spatial component

       f:      nb X T, initial value of background temporal component

       bSiz:   int or tuple of int
        blur size. A box kernel (bSiz X bSiz [X bSiz]) (if int) or bSiz (if tuple) will
        be convolved with each neuron's initial spatial component, then all nonzero
       pixels will be picked as pixels to be updated, and the rest will be
       forced to be 0.

       maxIter: maximum iteration of iterating HALS.

    output:
    -------
        the updated A, C, b, f

    @Author: Johannes Friedrich, Andrea Giovannucci

    See Also:
        http://proceedings.mlr.press/v39/kimura14.pdf
    """

    # smooth the components
    dims, T = np.shape(Y)[:-1], np.shape(Y)[-1]
    K = A.shape[1]  # number of neurons
    nb = b.shape[1]  # number of background components
    if isinstance(bSiz, (int, float)):
        bSiz = [bSiz] * len(dims)
    ind_A = nd.filters.uniform_filter(np.reshape(
        A, dims + (K,), order='F'), size=bSiz + [0])
    ind_A = np.reshape(ind_A > 1e-10, (np.prod(dims), K), order='F')
    ind_A = spr.csc_matrix(ind_A)  # indicator of nonnero pixels

    def HALS4activity(Yr, A, C, iters=2):
        U = A.T.dot(Yr)
        V = A.T.dot(A)
        for _ in range(iters):
            for m in range(len(U)):  # neurons and background
                C[m] = np.clip(C[m] + (U[m] - V[m].dot(C)) /
                               V[m, m], 0, np.inf)
        return C

    def HALS4shape(Yr, A, C, iters=2):
        U = C.dot(Yr.T)
        V = C.dot(C.T)
        for _ in range(iters):
            for m in range(K):  # neurons
                ind_pixels = np.squeeze(ind_A[:, m].toarray())
                A[ind_pixels, m] = np.clip(A[ind_pixels, m] +
                                           ((U[m, ind_pixels] - V[m].dot(A[ind_pixels].T)) /
                                            V[m, m]), 0, np.inf)
            for m in range(nb):  # background
                A[:, K + m] = np.clip(A[:, K + m] + ((U[K + m] - V[K + m].dot(A.T)) /
                                                     V[K + m, K + m]), 0, np.inf)
        return A

    Ab = np.c_[A, b]
    Cf = np.r_[C, f.reshape(nb, -1)]
    for _ in range(maxIter):
        Cf = HALS4activity(np.reshape(
            Y, (np.prod(dims), T), order='F'), Ab, Cf)
        Ab = HALS4shape(np.reshape(Y, (np.prod(dims), T), order='F'), Ab, Cf)

    return Ab[:, :-nb], Cf[:-nb], Ab[:, -nb:], Cf[-nb:].reshape(nb, -1)


@profile
def greedyROI_corr(Y, Y_ds, max_number=None, gSiz=None, gSig=None, center_psf=True,
                   min_corr=None, min_pnr=None, seed_method='auto',
                   min_pixel=3, bd=0, thresh_init=2, ring_size_factor=None, nb=1, options=None,
                   sn=None, save_video=False, video_name='initialization.mp4', ssub=1,
                   ssub_B=2, init_iter=2):
    """
    initialize neurons based on pixels' local correlations and peak-to-noise ratios.

    Args:

        *** see init_neurons_corr_pnr for descriptions of following input arguments ***
        data:
        max_number:
        gSiz:
        gSig:
        center_psf:
        min_corr:
        min_pnr:
        seed_method:
        min_pixel:
        bd:
        thresh_init:
        swap_dim:
        save_video:
        video_name:
        *** see init_neurons_corr_pnr for descriptions of above input arguments ***

        ring_size_factor: float
            it's the ratio between the ring radius and neuron diameters.
        ring_model: Boolean
            True indicates using ring model to estimate the background
            components.
        nb: integer
            number of background components for approximating the background using NMF model
            for nb=0 no background is returned
            for nb=-1 the exact background of the ringmodel is returned
        ssub_B: int, optional
            downsampling factor for 1-photon imaging background computation
        init_iter: int, optional
            number of iterations for 1-photon imaging initialization

    Returns:

    """
    if min_corr is None or min_pnr is None:
        raise Exception(
            'Either min_corr or min_pnr are None. Both of them must be real numbers.')

    print('One photon initialization..')
    o = options['temporal_params'].copy()
    o['s_min'] = None
    if o['p'] > 1:
        o['p'] = 1
    A, C, _, _, center = init_neurons_corr_pnr(
        Y_ds, max_number=max_number, gSiz=gSiz, gSig=gSig,
        center_psf=center_psf, min_corr=min_corr,
        min_pnr=min_pnr * np.sqrt(np.size(Y) / np.size(Y_ds)),
        seed_method=seed_method, deconvolve_options=o,
        min_pixel=min_pixel, bd=bd, thresh_init=thresh_init,
        swap_dim=True, save_video=save_video, video_name=video_name)

#    import caiman as cm
#    cn_raw = cm.summary_images.local_correlations_fft(data.transpose([2,0,1]), swap_dim=False)
#    _ = cm.utils.visualization.plot_contours(A, cn_raw.T, thr=0.9)
#    plt.ginput()
#    plt.close()

    dims = Y.shape[:2]
    T = Y.shape[-1]
    d1, d2, total_frames = Y_ds.shape
    tsub = int(round(float(T) / total_frames))
    B = Y_ds.reshape((-1, total_frames), order='F') - A.dot(C)

    if ring_size_factor is not None:
        # background according to ringmodel
        print('Compute Background')
        W, b0 = compute_W(Y_ds.reshape((-1, total_frames), order='F'),
                          A, C, (d1, d2), ring_size_factor * gSiz, ssub=ssub_B)

        def compute_B(b0, W, B):  # actually computes -B to efficiently compute Y-B in place
            if ssub_B == 1:
                B = -b0[:, None] - W.dot(B - b0[:, None])  # "-B"
            else:
                B = -b0[:, None] - (np.repeat(np.repeat(W.dot(
                    downscale(B.reshape((d1, d2, B.shape[-1]), order='F'),
                              (ssub_B, ssub_B, 1)).reshape((-1, B.shape[-1]), order='F') -
                    downscale(b0.reshape((d1, d2), order='F'),
                              (ssub_B, ssub_B)).reshape((-1, 1), order='F'))
                    .reshape(((d1 - 1) // ssub_B + 1, (d2 - 1) // ssub_B + 1, -1), order='F'),
                    ssub_B, 0), ssub_B, 1)[:d1, :d2].reshape((-1, B.shape[-1]), order='F'))  # "-B"
            return B

        B = compute_B(b0, W, B)  # "-B"
        B += Y_ds.reshape((-1, total_frames), order='F')  # "Y-B"

        print('Update Spatial')
        options['spatial_params']['dims'] = (d1, d2)
        A, _, C, _ = caiman.source_extraction.cnmf.spatial.update_spatial_components(
            B, C=C, f=np.zeros((0, total_frames), np.float32), A_in=A,
            sn=np.sqrt(downscale((sn**2).reshape(dims, order='F'),
                                 tuple([ssub] * len(dims))).ravel() / tsub) / ssub,
            b_in=np.zeros((d1 * d2, 0), np.float32),
            dview=None, **options['spatial_params'])
        print('Update Temporal')
        C, A = caiman.source_extraction.cnmf.temporal.update_temporal_components(
            B, spr.csc_matrix(A, dtype=np.float32),
            np.zeros((d1 * d2, 0), np.float32),
            C, np.zeros((0, total_frames), np.float32),
            dview=None, bl=None, c1=None, sn=None, g=None, **o)[:2]

        # find more neurons in residual
        # print('Compute Residuals')
        for _ in range(init_iter - 1):
            if max_number is not None:
                max_number -= A.shape[-1]
            if max_number is not 0:
                print('Initialization again')
                A_R, C_R, _, _, center_R = init_neurons_corr_pnr(
                    (B - A.dot(C)).reshape(Y_ds.shape, order='F'),
                    max_number=max_number, gSiz=gSiz, gSig=gSig,
                    center_psf=center_psf, min_corr=min_corr, min_pnr=min_pnr,
                    seed_method=seed_method, deconvolve_options=o,
                    min_pixel=min_pixel, bd=bd, thresh_init=thresh_init,
                    swap_dim=True, save_video=save_video, video_name=video_name)
                A = spr.coo_matrix(np.concatenate((A.toarray(), A_R), 1))
                C = np.concatenate((C, C_R), 0)

        # 1st iteration on decimated data
        print('Merge Components')
        A, C = caiman.source_extraction.cnmf.merging.merge_components(
            B, A, [], C, [], C, [], o, options['spatial_params'],
            dview=None, thr=options['merging']['thr'], mx=np.Inf, fast_merge=True)[:2]
        A = A.astype(np.float32)
        C = C.astype(np.float32)
        print('Update Spatial')
        options['spatial_params']['dims'] = (d1, d2)
        A, _, C, _ = caiman.source_extraction.cnmf.spatial.update_spatial_components(
            B, C=C, f=np.zeros((0, total_frames), np.float32), A_in=A,
            sn=np.sqrt(downscale((sn**2).reshape(dims, order='F'),
                                 tuple([ssub] * len(dims))).ravel() / tsub) / ssub,
            b_in=np.zeros((d1 * d2, 0), np.float32),
            dview=None, **options['spatial_params'])
        A = A.astype(np.float32)
        print('Update Temporal')
        C, A = caiman.source_extraction.cnmf.temporal.update_temporal_components(
            B, spr.csc_matrix(A),
            np.zeros((d1 * d2, 0), np.float32),
            C, np.zeros((0, total_frames), np.float32),
            dview=None, bl=None, c1=None, sn=None, g=None, **o)[:2]

        print('Compute Background Again')
        # background according to ringmodel
        W, b0 = compute_W(Y_ds.reshape((-1, total_frames), order='F'),
                          A.toarray(), C, (d1, d2), ring_size_factor * gSiz, ssub=ssub_B)

        # 2nd iteration on non-decimated data
        K = C.shape[0]
        if T > total_frames:
            C = np.repeat(C, tsub, 1)[:, :T]
            Ys = (Y if ssub == 1 else downscale(
                Y, (ssub, ssub, 1))).reshape((-1, T), order='F')
            # N.B: upsampling B in space is fine, but upsampling in time doesn't work well,
            # cause the error in upsampled background can be of similar size as neural signal
            B = Ys - A.dot(C)
        else:
            B = Y_ds.reshape((-1, T), order='F') - A.dot(C)
        B = compute_B(b0, W, B)  # "-B"
        if nb:
            B0 = -B
        if ssub > 1:
            B = np.reshape(B, (d1, d2, -1), order='F')
            B = (np.repeat(np.repeat(B, ssub, 0), ssub, 1)[:dims[0], :dims[1]]
                 .reshape((-1, T), order='F'))
            A = A.toarray().reshape((d1, d2, K), order='F')
            A = spr.csc_matrix(np.repeat(np.repeat(A, ssub, 0), ssub, 1)[:dims[0], :dims[1]]
                               .reshape((np.prod(dims), K), order='F'))
        B += Y.reshape((-1, T), order='F')  # "Y-B"

        print('Merge Components')
        A, C = caiman.source_extraction.cnmf.merging.merge_components(
            B, A, [], C, [], C, [], o, options['spatial_params'],
            dview=None, thr=options['merging']['thr'], mx=np.Inf, fast_merge=True)[:2]
        A = A.astype(np.float32)
        C = C.astype(np.float32)
        print('Update Spatial')
        options['spatial_params']['dims'] = dims
        options['spatial_params']['se'] = np.ones((1,) * len((d1, d2)), dtype=np.uint8)
        A, _, C, _ = caiman.source_extraction.cnmf.spatial.update_spatial_components(
            B, C=C, f=np.zeros((0, T), np.float32), A_in=A, sn=sn,
            b_in=np.zeros((np.prod(dims), 0), np.float32),
            dview=None, **options['spatial_params'])
        print('Update Temporal')
        C, A, b__, f__, S, bl, c1, neurons_sn, g1, YrA, lam__ = \
            caiman.source_extraction.cnmf.temporal.update_temporal_components(
                B, spr.csc_matrix(A, dtype=np.float32),
                np.zeros((np.prod(dims), 0), np.float32), C, np.zeros((0, T), np.float32),
                dview=None, bl=None, c1=None, sn=None, g=None, **options['temporal_params'])
        
        A = A.toarray()
        if nb:
            B = B0

    use_NMF = True
    if nb < 0:
        print('Return full Background')
        b_in = B
        f_in = np.eye(T)  # spr.eye(T)
    elif nb > 0:
        print('Estimate low rank Background')
        print(nb)
        if use_NMF:
            model = NMF(n_components=nb, init='nndsvdar')
            b_in = model.fit_transform(np.maximum(B, 0))
            #f_in = model.components_.squeeze()
            f_in = np.linalg.lstsq(b_in, B)[0]
        else:
            b_in, s_in, f_in = spr.linalg.svds(B, k=nb)
            f_in *= s_in[:, np.newaxis]
    else:
        b_in = np.empty((A.shape[0], 0))
        f_in = np.empty((0, T))

    return (A, C, center.T, b_in.astype(np.float32), f_in.astype(np.float32),
            (S.astype(np.float32), bl, c1, neurons_sn, g1, YrA))


@profile
def init_neurons_corr_pnr(data, max_number=None, gSiz=15, gSig=None,
                          center_psf=True, min_corr=0.8, min_pnr=10,
                          seed_method='auto', deconvolve_options=None,
                          min_pixel=3, bd=1, thresh_init=2, swap_dim=True,
                          save_video=False, video_name='initialization.mp4',
                          background_filter='disk'):
    """
    using greedy method to initialize neurons by selecting pixels with large
    local correlation and large peak-to-noise ratio
    Args:
        data: np.ndarray (3D)
            the data used for initializing neurons. its dimension can be
            d1*d2*T or T*d1*d2. If it's the latter, swap_dim should be
            False; otherwise, True.
        max_number: integer
            maximum number of neurons to be detected. If None, then the
            algorithm will stop when all pixels are below the thresholds.
        gSiz: float
            average diameter of a neuron
        gSig: float number or a vector with two elements.
            gaussian width of the gaussian kernel used for spatial filtering.
        center_psf: Boolean
            True indicates centering the filtering kernel for background
            removal. This is useful for data with large background
            fluctuations.
        min_corr: float
            minimum local correlation coefficients for selecting a seed pixel.
        min_pnr: float
            minimum peak-to-noise ratio for selecting a seed pixel.
        seed_method: str {'auto', 'manual'}
            methods for choosing seed pixels.
        deconvolve_options: dict
            all options for deconvolving temporal traces.
        min_pixel: integer
            minimum number of nonzero pixels for one neuron.
        bd: integer
            pixels that are bd pixels away from the boundary will be ignored for initializing neurons.
        thresh_init: float
            pixel values smaller than thresh_init*noise will be set as 0
            when computing the local correlation image.
        swap_dim: Boolean
            True indicates that time is listed in the last axis of Y (matlab
            format)
        save_video: Boolean
            save the initialization procedure if it's True
        video_name: str
            name of the video to be saved.

    Returns:
        A: np.ndarray (d1*d2*T)
            spatial components of all neurons
        C: np.ndarray (K*T)
            nonnegative and denoised temporal components of all neurons
        C_raw: np.ndarray (K*T)
            raw calcium traces of all neurons
        S: np.ndarray (K*T)
            deconvolved calcium traces of all neurons
        center: np.ndarray
            center localtions of all neurons
    """

    if swap_dim:
        d1, d2, total_frames = data.shape
        data_raw = np.transpose(data, [2, 0, 1])
    else:
        total_frames, d1, d2 = data.shape
        data_raw = data

    data_filtered = data_raw.copy()
    if gSig:
        # spatially filter data
        if not isinstance(gSig, list):
            gSig = [gSig, gSig]
        ksize = tuple([int(2 * i) * 2 + 1 for i in gSig])
        # create a spatial filter for removing background

        if center_psf:
            if background_filter == 'box':
                for idx, img in enumerate(data_filtered):
                    data_filtered[idx, ] = cv2.GaussianBlur(
                        img, ksize=ksize, sigmaX=gSig[0], sigmaY=gSig[1], borderType=1) \
                        - cv2.boxFilter(img, ddepth=-1, ksize=ksize, borderType=1)
            else:
                psf = cv2.getGaussianKernel(ksize[0], gSig[0], cv2.CV_32F).dot(
                    cv2.getGaussianKernel(ksize[1], gSig[1], cv2.CV_32F).T)
                ind_nonzero = psf >= psf[0].max()
                psf -= psf[ind_nonzero].mean()
                psf[~ind_nonzero] = 0
                for idx, img in enumerate(data_filtered):
                    data_filtered[idx, ] = cv2.filter2D(img, -1, psf, borderType=1)
        else:
            for idx, img in enumerate(data_filtered):
                data_filtered[idx, ] = cv2.GaussianBlur(img, ksize=ksize, sigmaX=gSig[0],
                                                        sigmaY=gSig[1], borderType=1)

    # compute peak-to-noise ratio
    data_filtered -= data_filtered.mean(axis=0)
    data_max = np.max(data_filtered, axis=0)
    noise_pixel = get_noise_fft(data_filtered.T, noise_method='mean')[0].T
    pnr = np.divide(data_max, noise_pixel)

    # remove small values and only keep pixels with large fluorescence signals
    tmp_data = np.copy(data_filtered)
    tmp_data[tmp_data < thresh_init * noise_pixel] = 0
    # compute correlation image
    cn = caiman.summary_images.local_correlations_fft(tmp_data, swap_dim=False)
    del(tmp_data)
#    cn[np.isnan(cn)] = 0  # remove abnormal pixels

    # make required copy here, after memory intensive computation of cn
    data_raw = data_raw.copy()

    # screen seed pixels as neuron centers
    v_search = cn * pnr
    v_search[(cn < min_corr) | (pnr < min_pnr)] = 0
    ind_search = (v_search <= 0)  # indicate whether the pixel has
    # been searched before. pixels with low correlations or low PNRs are
    # ignored directly. ind_search[i]=0 means the i-th pixel is still under
    # consideration of being a seed pixel

    # pixels near the boundaries are ignored because of artifacts
    ind_bd = np.zeros(shape=(d1, d2)).astype(
        np.bool)  # indicate boundary pixels
    if bd > 0:
        ind_bd[:bd, :] = True
        ind_bd[-bd:, :] = True
        ind_bd[:, :bd] = True
        ind_bd[:, -bd:] = True

    ind_search[ind_bd] = 1

    # creating variables for storing the results
    if not max_number:
        # maximum number of neurons
        max_number = np.int32((ind_search.size - ind_search.sum()) / 5)
    Ain = np.zeros(shape=(max_number, d1, d2),
                   dtype=np.float32)  # neuron shapes
    Cin = np.zeros(shape=(max_number, total_frames),
                   dtype=np.float32)  # de-noised traces
    Sin = np.zeros(shape=(max_number, total_frames),
                   dtype=np.float32)  # spiking # activity
    Cin_raw = np.zeros(shape=(max_number, total_frames),
                       dtype=np.float32)  # raw traces
    center = np.zeros(shape=(2, max_number))  # neuron centers

    num_neurons = 0  # number of initialized neurons
    continue_searching = True
    min_v_search = min_corr * min_pnr
    [ii, jj] = np.meshgrid(range(d2), range(d1))
    pixel_v = ((ii * 10 + jj) * 1e-5).astype(np.float32)

    if save_video:
        FFMpegWriter = animation.writers['ffmpeg']
        metadata = dict(title='Initialization procedure', artist='CaImAn',
                        comment='CaImAn is cool!')
        writer = FFMpegWriter(fps=2, metadata=metadata)
        # visualize the initialization procedure.
        fig = plt.figure(figsize=(12, 8), facecolor=(0.9, 0.9, 0.9))
        # with writer.saving(fig, "initialization.mp4", 150):
        writer.setup(fig, video_name, 150)

        ax_cn = plt.subplot2grid((2, 3), (0, 0))
        ax_cn.imshow(cn)
        ax_cn.set_title('Correlation')
        ax_cn.set_axis_off()

        ax_pnr_cn = plt.subplot2grid((2, 3), (0, 1))
        ax_pnr_cn.imshow(cn * pnr)
        ax_pnr_cn.set_title('Correlation*PNR')
        ax_pnr_cn.set_axis_off()

        ax_cn_box = plt.subplot2grid((2, 3), (0, 2))
        ax_cn_box.imshow(cn)
        ax_cn_box.set_xlim([54, 63])
        ax_cn_box.set_ylim([54, 63])
        ax_cn_box.set_title('Correlation')
        ax_cn_box.set_axis_off()

        ax_traces = plt.subplot2grid((2, 3), (1, 0), colspan=3)
        ax_traces.set_title('Activity at the seed pixel')

        writer.grab_frame()

    while continue_searching:
        if seed_method.lower() == 'manual':
            pass
            # manually pick seed pixels
        else:
            # local maximum, for identifying seed pixels in following steps
            v_search[(cn < min_corr) | (pnr < min_pnr)] = 0
            # add an extra value to avoid repeated seed pixels within one ROI.
            v_search = cv2.medianBlur(v_search, 3) + pixel_v
            v_search[ind_search] = 0
            tmp_kernel = np.ones(shape=tuple([int(round(gSiz / 4.))] * 2))
            v_max = cv2.dilate(v_search, tmp_kernel)

            # automatically select seed pixels as the local maximums
            v_max[(v_search != v_max) | (v_search < min_v_search)] = 0
            v_max[ind_search] = 0
            [rsub_max, csub_max] = v_max.nonzero()  # subscript of seed pixels
            local_max = v_max[rsub_max, csub_max]
            n_seeds = len(local_max)  # number of candidates
            if n_seeds == 0:
                # no more candidates for seed pixels
                break
            else:
                # order seed pixels according to their corr * pnr values
                ind_local_max = local_max.argsort()[::-1]
            img_vmax = np.median(local_max)

        # try to initialization neurons given all seed pixels
        for ith_seed, idx in enumerate(ind_local_max):
            r = rsub_max[idx]
            c = csub_max[idx]
            ind_search[r, c] = True  # this pixel won't be searched
            if v_search[r, c] < min_v_search:
                # skip this pixel if it's not sufficient for being a seed pixel
                continue

            # roughly check whether this is a good seed pixel
            # y0 = data_filtered[:, r, c]
            # if np.max(y0) < thresh_init * noise_pixel[r, c]:
            #     v_search[r, c] = 0
            #     continue
            y0 = np.diff(data_filtered[:, r, c])
            if y0.max() < 3 * y0.std():
                v_search[r, c] = 0
                continue

            # if Ain[:, r, c].sum() > 0 and np.max([scipy.stats.pearsonr(y0, cc)[0]
            #                                       for cc in Cin_raw[Ain[:, r, c] > 0]]) > .7:
            #     v_search[r, c] = 0
            #     continue

            # crop a small box for estimation of ai and ci
            r_min = max(0, r - gSiz)
            r_max = min(d1, r + gSiz + 1)
            c_min = max(0, c - gSiz)
            c_max = min(d2, c + gSiz + 1)
            nr = r_max - r_min
            nc = c_max - c_min
            patch_dims = (nr, nc)  # patch dimension
            data_raw_box = \
                data_raw[:, r_min:r_max, c_min:c_max].reshape(-1, nr * nc)
            data_filtered_box = \
                data_filtered[:, r_min:r_max, c_min:c_max].reshape(-1, nr * nc)
            # index of the seed pixel in the cropped box
            ind_ctr = np.ravel_multi_index((r - r_min, c - c_min),
                                           dims=(nr, nc))

            # neighbouring pixels to update after initializing one neuron
            r2_min = max(0, r - 2 * gSiz)
            r2_max = min(d1, r + 2 * gSiz + 1)
            c2_min = max(0, c - 2 * gSiz)
            c2_max = min(d2, c + 2 * gSiz + 1)

            if save_video:
                ax_pnr_cn.cla()
                ax_pnr_cn.imshow(v_search, vmin=0, vmax=img_vmax)
                ax_pnr_cn.set_title('Neuron %d' % (num_neurons + 1))
                ax_pnr_cn.set_axis_off()
                ax_pnr_cn.plot(csub_max[ind_local_max[ith_seed:]], rsub_max[
                    ind_local_max[ith_seed:]], '.r', ms=5)
                ax_pnr_cn.plot(c, r, 'or', markerfacecolor='red')

                ax_cn_box.imshow(cn[r_min:r_max, c_min:c_max], vmin=0, vmax=1)
                ax_cn_box.set_title('Correlation')

                ax_traces.cla()
                ax_traces.plot(y0)
                ax_traces.set_title('The fluo. trace at the seed pixel')

                writer.grab_frame()

            [ai, ci_raw, ind_success] = extract_ac(data_filtered_box,
                                                   data_raw_box, ind_ctr, patch_dims)

            if (np.sum(ai > 0) < min_pixel) or (not ind_success):
                # bad initialization. discard and continue
                continue
            else:
                # cheers! good initialization.
                center[:, num_neurons] = [c, r]
                Ain[num_neurons, r_min:r_max, c_min:c_max] = ai
                Cin_raw[num_neurons] = ci_raw.squeeze()
                if deconvolve_options['p']:
                    # deconvolution
                    ci, baseline, c1, _, _, si, _ = \
                        constrained_foopsi(ci_raw, **deconvolve_options)
                    Cin[num_neurons] = ci
                    Sin[num_neurons] = si
                else:
                    # no deconvolution
                    ci = ci_raw.copy()
                    ci[ci < 0] = 0
                    Cin[num_neurons] = ci.squeeze()

                if save_video:
                    # mark the seed pixel on the correlation image
                    ax_cn.plot(c, r, '.r')

                    ax_cn_box.cla()
                    ax_cn_box.imshow(ai)
                    ax_cn_box.set_title('Spatial component')

                    ax_traces.cla()
                    ax_traces.plot(ci_raw)
                    ax_traces.plot(ci, 'r')
                    ax_traces.set_title('Temporal component')

                    writer.grab_frame()

                # avoid searching nearby pixels
                ind_search[r_min:r_max, c_min:c_max] += (ai > ai.max() / 2)

                # remove the spatial-temporal activity of the initialized
                # and update correlation image & PNR image
                # update the raw data
                data_raw[:, r_min:r_max, c_min:c_max] -= \
                    ai[np.newaxis, ...] * ci[..., np.newaxis, np.newaxis]

                if gSig:
                    # spatially filter the neuron shape
                    tmp_img = Ain[num_neurons, r2_min:r2_max, c2_min:c2_max]
                    if center_psf:
                        if background_filter == 'box':
                            ai_filtered = cv2.GaussianBlur(tmp_img, ksize=ksize, sigmaX=gSig[0],
                                                           sigmaY=gSig[1], borderType=1) \
                                - cv2.boxFilter(tmp_img, ddepth=-1, ksize=ksize, borderType=1)
                        else:
                            ai_filtered = cv2.filter2D(tmp_img, -1, psf, borderType=1)
                    else:
                        ai_filtered = cv2.GaussianBlur(tmp_img, ksize=ksize, sigmaX=gSig[0],
                                                       sigmaY=gSig[1], borderType=1)
                    # update the filtered data
                    data_filtered[:, r2_min:r2_max, c2_min:c2_max] -= \
                        ai_filtered[np.newaxis, ...] * ci[..., np.newaxis, np.newaxis]
                    data_filtered_box = data_filtered[:, r2_min:r2_max, c2_min:c2_max].copy()
                else:
                    data_filtered_box = data_raw[:, r2_min:r2_max, c2_min:c2_max].copy()

                # update PNR image
                # data_filtered_box -= data_filtered_box.mean(axis=0)
                max_box = np.max(data_filtered_box, axis=0)
                noise_box = noise_pixel[r2_min:r2_max, c2_min:c2_max]
                pnr_box = np.divide(max_box, noise_box)
                pnr_box[pnr_box < min_pnr] = 0
                pnr[r2_min:r2_max, c2_min:c2_max] = pnr_box

                # update correlation image
                data_filtered_box[data_filtered_box <
                                  thresh_init * noise_box] = 0
                cn_box = caiman.summary_images.local_correlations_fft(
                    data_filtered_box, swap_dim=False)
                cn_box[np.isnan(cn_box) | (cn_box < 0)] = 0
                cn[r_min:r_max, c_min:c_max] = cn_box[
                    (r_min - r2_min):(r_max - r2_min), (c_min - c2_min):(c_max - c2_min)]
                cn_box[cn_box < min_corr] = 0
                cn_box = cn[r2_min:r2_max, c2_min:c2_max]

                # update v_search
                v_search[r2_min:r2_max, c2_min:c2_max] = cn_box * pnr_box
                v_search[ind_search] = 0
                # avoid searching nearby pixels
                # v_search[r_min:r_max, c_min:c_max] *= (ai < np.max(ai) / 2.)

                # increase the number of detected neurons
                num_neurons += 1  #
                if num_neurons == max_number:
                    continue_searching = False
                    break
                else:
                    if num_neurons % 100 == 1:
                        print(num_neurons - 1, 'neurons have been initialized')

    print('In total, ', num_neurons, 'neurons were initialized.')
    # A = np.reshape(Ain[:num_neurons], (-1, d1 * d2)).transpose()
    A = np.reshape(Ain[:num_neurons], (-1, d1 * d2), order='F').transpose()
    C = Cin[:num_neurons]
    C_raw = Cin_raw[:num_neurons]
    S = Sin[:num_neurons]
    center = center[:, :num_neurons]

    if save_video:
        plt.close()
        writer.finish()

    return A, C, C_raw, S, center


def extract_ac(data_filtered, data_raw, ind_ctr, patch_dims):
    # parameters
    min_corr_neuron = 0.9  # 7
    max_corr_bg = 0.3
    data_filtered = data_filtered.copy()

    # compute the temporal correlation between each pixel and the seed pixel
    data_filtered -= data_filtered.mean(axis=0)  # data centering
    tmp_std = np.sqrt(np.sum(data_filtered ** 2, axis=0))  # data
    # normalization
    tmp_std[tmp_std == 0] = 1
    data_filtered /= tmp_std
    y0 = data_filtered[:, ind_ctr]  # fluorescence trace at the center
    tmp_corr = np.dot(y0.reshape(1, -1), data_filtered)  # corr. coeff. with y0
    # pixels in the central area of neuron
    ind_neuron = (tmp_corr > min_corr_neuron).squeeze()
    # pixels outside of neuron's ROI
    ind_bg = (tmp_corr < max_corr_bg).squeeze()

    # extract temporal activity
    ci = np.mean(data_filtered[:, ind_neuron], axis=1)
    # initialize temporal activity of the neural
    if ci.dot(ci) == 0:  # avoid empty results
        return None, None, False

    # roughly estimate the background fluctuation
    y_bg = np.median(data_raw[:, ind_bg], axis=1).reshape(-1, 1)
    # extract spatial components
    X = np.concatenate([ci.reshape(-1, 1), y_bg, np.ones(y_bg.shape, np.float32)], 1)
    XX = np.dot(X.T, X)
    Xy = np.dot(X.T, data_raw)
    try:
        ai = np.linalg.inv(XX).dot(Xy)[0]
    except:
        ai = scipy.linalg.lstsq(XX, Xy)[0][0]
    ai = ai.reshape(patch_dims)
    ai[ai < 0] = 0

    # post-process neuron shape
    ai = circular_constraint(ai)
    ai = connectivity_constraint(ai)

    # remove baseline
    # ci -= np.median(ci)
    sn = get_noise_welch(ci)
    y_diff = np.concatenate([[-1], np.diff(ci)])
    b = np.median(ci[(y_diff >= 0) * (y_diff < sn)])
    ci -= b

    # return results
    return ai, ci, True


@profile
def compute_W(Y, A, C, dims, radius, data_fits_in_memory=True, ssub=1, tsub=1):
    """compute background according to ring model
    solves the problem
        min_{W,b0} ||X-W*X|| with X = Y - A*C - b0*1'
    subject to
        W(i,j) = 0 for each pixel j that is not in ring around pixel i
    Problem parallelizes over pixels i
    Fluctuating background activity is W*X, constant baselines b0.
    Parameters:
    ----------
    Y: np.ndarray (2D or 3D)
        movie, raw data in 2D or 3D (pixels x time).
    A: np.ndarray or sparse matrix
        spatial footprint of each neuron.
    C: np.ndarray
        calcium activity of each neuron.
    dims: tuple
        x, y[, z] movie dimensions
    radius: int
        radius of ring
    data_fits_in_memory: [optional] bool
        If true, use faster but more memory consuming computation

    Returns:
    --------
    W: scipy.sparse.csr_matrix (pixels x pixels)
        estimate of weight matrix for fluctuating background
    b0: np.ndarray (pixels,)
        estimate of constant background baselines
    """

    T = Y.shape[1]
    d1 = (dims[0] - 1) // ssub + 1
    d2 = (dims[1] - 1) // ssub + 1

    radius = int(round(radius / float(ssub)))
    ring = disk(radius + 1)
    ring[1:-1, 1:-1] -= np.bitwise_xor(ring[1:-1, 1:-1], disk(radius, dtype=bool))
    ringidx = [i - radius - 1 for i in np.nonzero(ring)]

    def get_indices_of_pixels_on_ring(pixel):
        pixel = np.unravel_index(pixel, (d1, d2), order='F')
        x = pixel[0] + ringidx[0]
        y = pixel[1] + ringidx[1]
        inside = (x >= 0) * (x < d1) * (y >= 0) * (y < d2)
        return np.ravel_multi_index((x[inside], y[inside]), (d1, d2), order='F')

    b0 = np.array(Y.mean(1)) - A.dot(C.mean(1))

    if data_fits_in_memory:
        if ssub == 1 and tsub == 1:
            X = Y - A.dot(C) - b0[:, None]
        else:
            X = downscale(Y.reshape(dims + (-1,), order='F'),
                          (ssub, ssub, tsub)).reshape((-1, (T - 1) // tsub + 1), order='F') - \
                downscale(A.reshape(dims + (-1,), order='F'),
                          (ssub, ssub, 1)).reshape((-1, len(C)), order='F').dot(
                downscale(C, (1, tsub))) - \
                downscale(b0.reshape(dims, order='F'),
                          (ssub, ssub)).reshape((-1, 1), order='F')
    else:
        X = None

    indices = []
    data = []
    indptr = [0]
    for p in xrange(len(X)):
        index = get_indices_of_pixels_on_ring(p)
        indices += list(index)
        B = Y[index] - A[index].dot(C) - \
            b0[index, None] if X is None else X[index]
        tmp = np.array(B.dot(B.T))
        try:
            data += list(np.linalg.inv(tmp + tmp.mean() *
                                       1e-9 * np.eye(len(index), dtype='float32')).
                         dot(B.dot(Y[p] - A[p].dot(C).ravel() - b0[p] if X is None else X[p])))
        except:
            # np.linalg.lstsq seems less robust but scipy version is
            # (robust but for the problem size slower) alternative
            data += list(scipy.linalg.lstsq(B.T, Y[p] - A[p].dot(C) - b0[p]
                                            if X is None else X[p], check_finite=False)[0])
        indptr.append(len(indices))
    return spr.csr_matrix((data, indices, indptr), dtype='float32'), b0.astype(np.float32)<|MERGE_RESOLUTION|>--- conflicted
+++ resolved
@@ -39,11 +39,7 @@
 
 try:
     cv2.setNumThreads(0)
-<<<<<<< HEAD
 except:
-=======
-except: 
->>>>>>> e1bffd04
     pass
 
 #%%
