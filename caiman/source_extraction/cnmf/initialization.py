--- conflicted
+++ resolved
@@ -606,12 +606,8 @@
     The parameters are specified in GreedyROI
 
     """
-#    import cv2
-<<<<<<< HEAD
+    # import cv2
     # TODO: document
-
-=======
->>>>>>> dea4d924
     X = np.zeros(np.shape(Y))
 
     if kernel is None:
