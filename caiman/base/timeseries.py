#!/usr/bin/env python
# -*- coding: utf-8 -*-

"""
Class representing a time series.

author: Andrea Giovannucci
"""

#%%
import cv2
import h5py
import logging
import numpy as np
import os
import pylab as plt
import pickle as cpk
from scipy.io import savemat
import tifffile
import warnings
from datetime import datetime
from dateutil.tz import tzlocal
<<<<<<< HEAD
from pynwb import NWBHDF5IO, NWBFile
from pynwb.ophys import TwoPhotonSeries, OpticalChannel
from pynwb.device import Device
=======


>>>>>>> 6fb4f853
from caiman.paths import memmap_frames_filename

try:
    cv2.setNumThreads(0)
except:
    pass

try:
    plt.ion()
except:
    pass

#%%
class timeseries(np.ndarray):
    """
    Class representing a time series.
    """

    def __new__(cls, input_arr, fr=30, start_time=0, file_name=None, meta_data=None):
        """
            Class representing a time series.

            Example of usage

            Args:
                input_arr: np.ndarray

                fr: frame rate

                start_time: time beginning movie

                meta_data: dictionary including any custom meta data

            Raises:
                Exception 'You need to specify the frame rate'
            """
        if fr is None:
            raise Exception('You need to specify the frame rate')

        obj = np.asarray(input_arr).view(cls)
        # add the new attribute to the created instance

        obj.start_time = np.double(start_time)
        obj.fr = np.double(fr)
        if type(file_name) is list:
            obj.file_name = file_name
        else:
            obj.file_name = [file_name]

        if type(meta_data) is list:
            obj.meta_data = meta_data
        else:
            obj.meta_data = [meta_data]

        return obj

    @property
    def time(self):
        return np.linspace(self.start_time, 1 / self.fr * self.shape[0], self.shape[0])

    def __array_prepare__(self, out_arr, context=None):
        # todo: todocument

        frRef = None
        startRef = None
        if context is not None:
            inputs = context[1]
            for inp in inputs:
                if type(inp) is timeseries:
                    if frRef is None:
                        frRef = inp.fr
                    else:
                        if not (frRef - inp.fr) == 0:
                            raise ValueError('Frame rates of input vectors do not match.'
                                             ' You cannot perform operations on time series with different frame rates.')
                    if startRef is None:
                        startRef = inp.start_time
                    else:
                        if not (startRef - inp.start_time) == 0:
                            warnings.warn(
                                'start_time of input vectors do not match: ignore if this is what desired.', UserWarning)

        # then just call the parent
        return np.ndarray.__array_prepare__(self, out_arr, context)

    def __array_finalize__(self, obj):
        # see InfoArray.__array_finalize__ for comments
        if obj is None:
            return

        self.start_time = getattr(obj, 'start_time', None)
        self.fr = getattr(obj, 'fr', None)
        self.file_name = getattr(obj, 'file_name', None)
        self.meta_data = getattr(obj, 'meta_data', None)

    def save(self,
             file_name,
             to32=True,
             order='F',
             imagej=False,
             bigtiff=True,
             excitation_lambda=488.0,
             compress=0,
             var_name_hdf5='mov',
             sess_desc='some_description',
<<<<<<< HEAD
             identifier='some identifier',
             exp_desc='experiment description',
             imaging_plane_description='some imaging plane description',
             emission_lambda=520.0,
             indicator='OGB-1',
             location='brain',
             starting_time=0.,
             experimenter='Dr Who',
             lab_name='',
             institution='',
=======
             identifier = 'some identifier',
             exp_desc = 'experiment description',
             imaging_plane_description = 'spome imaging plane description',
             emission_lambda = 520.0,
             indicator = 'OGB-1',
             location = 'brain',
             starting_time = 0.,
             experimenter='Dr Who',
             lab_name='NEL',
             institution='UNC-CH',
>>>>>>> 6fb4f853
             experiment_description='Experiment Description',
             session_id='Session ID'):
        """
        Save the timeseries in single precision. Supported formats include
        TIFF, NPZ, AVI, MAT, HDF5/H5, MMAP, and NWB

        Args:
            file_name: str
                name of file. Possible formats are tif, avi, npz, mmap and hdf5

            to32: Bool
                whether to transform to 32 bits

            order: 'F' or 'C'
                C or Fortran order

            var_name_hdf5: str
                Name of hdf5 file subdirectory

        Raises:
            Exception 'Extension Unknown'

        """
        name, extension = os.path.splitext(file_name)[:2]
        extension = extension.lower()
        logging.debug("Parsing extension " + str(extension))

        if extension == '.tif':
            with tifffile.TiffWriter(file_name, bigtiff=bigtiff, imagej=imagej) as tif:
                for i in range(self.shape[0]):
                    if i % 200 == 0:
                        logging.debug(str(i) + ' frames saved')

                    curfr = self[i].copy()
                    if to32 and not('float32' in str(self.dtype)):
                        curfr = curfr.astype(np.float32)
                    tif.save(curfr, compress=compress)
        elif extension == '.npz':
            if to32 and not('float32' in str(self.dtype)):
                input_arr = self.astype(np.float32)
            else:
                input_arr = np.array(self)

            np.savez(file_name, input_arr=input_arr, start_time=self.start_time,
                     fr=self.fr, meta_data=self.meta_data, file_name=self.file_name)
        elif extension == '.avi':
            codec = None
            try:
                codec = cv2.FOURCC('I', 'Y', 'U', 'V')
            except AttributeError:
                codec = cv2.VideoWriter_fourcc(*'IYUV')
            np.clip(self, np.percentile(self, 1),
                    np.percentile(self, 99), self)
            minn, maxx = np.min(self), np.max(self)
            data = 255 * (self - minn) / (maxx - minn)
            data = data.astype(np.uint8)
            y, x = data[0].shape
            vw = cv2.VideoWriter(file_name, codec, self.fr,
                                 (x, y), isColor=True)
            for d in data:
                vw.write(cv2.cvtColor(d, cv2.COLOR_GRAY2BGR))
            vw.release()

        elif extension == '.mat':
            if self.file_name[0] is not None:
                f_name = self.file_name
            else:
                f_name = ''

            if to32 and not('float32' in str(self.dtype)):
                input_arr = self.astype(np.float32)
            else:
                input_arr = np.array(self)

            if self.meta_data[0] is None:
                savemat(file_name, {'input_arr': np.rollaxis(
                    input_arr, axis=0, start=3), 'start_time': self.start_time,
                    'fr': self.fr, 'meta_data': [], 'file_name': f_name})
            else:
                savemat(file_name, {'input_arr': np.rollaxis(
                    input_arr, axis=0, start=3), 'start_time': self.start_time,
                    'fr': self.fr, 'meta_data': self.meta_data, 'file_name': f_name})

        elif extension in ('.hdf5', '.h5'):
            with h5py.File(file_name, "w") as f:
                if to32 and not('float32' in str(self.dtype)):
                    input_arr = self.astype(np.float32)
                else:
                    input_arr = np.array(self)

                dset = f.create_dataset(var_name_hdf5, data=input_arr)
                dset.attrs["fr"] = self.fr
                dset.attrs["start_time"] = self.start_time
                try:
                    dset.attrs["file_name"] = [
                        a.encode('utf8') for a in self.file_name]
                except:
                    logging.warning('No file saved')
                if self.meta_data[0] is not None:
                    logging.debug("Metadata for saved file: " + str(self.meta_data))
                    dset.attrs["meta_data"] = cpk.dumps(self.meta_data)  
        elif extension == '.mmap':
            base_name = name

            T = self.shape[0]
            dims = self.shape[1:]
            if to32 and not('float32' in str(self.dtype)):
                input_arr = self.astype(np.float32)
            else:
                input_arr = np.array(self)

            input_arr = np.transpose(input_arr, list(range(1, len(dims) + 1)) + [0])
            input_arr = np.reshape(input_arr, (np.prod(dims), T), order='F')

            fname_tot = memmap_frames_filename(base_name, dims, T, order)
            fname_tot = os.path.join(os.path.split(file_name)[0], fname_tot)
            big_mov = np.memmap(fname_tot, mode='w+', dtype=np.float32,
                                shape=(np.uint64(np.prod(dims)),
                                       np.uint64(T)), order=order)

            big_mov[:] = np.asarray(input_arr, dtype=np.float32)
            big_mov.flush()
            del big_mov, input_arr
            return fname_tot
<<<<<<< HEAD
        elif extension == '.nwb':
=======



        elif extension == '.nwb':
            from pynwb import NWBHDF5IO
            from pynwb import NWBFile
            from pynwb.ophys import TwoPhotonSeries, OpticalChannel, ImageSegmentation, Fluorescence, MotionCorrection
            from pynwb.device import Device
>>>>>>> 6fb4f853
            if to32 and not('float32' in str(self.dtype)):
                input_arr = self.astype(np.float32)
            else:
                input_arr = np.array(self)
            # Create NWB file
            nwbfile = NWBFile(sess_desc, identifier,
                              datetime.now(tzlocal()),
                              experimenter=experimenter,
                              lab=lab_name,
                              institution=institution,
                              experiment_description=experiment_description,
                              session_id=session_id)
            # Get the device
            device = Device('imaging_device')
            nwbfile.add_device(device)
            # OpticalChannel
            optical_channel = OpticalChannel('main_opt_channel',
                                             'main optical channel',
<<<<<<< HEAD
                                             emission_lambda=emission_lambda)
            imaging_plane = nwbfile.create_imaging_plane(name='main_imaging_plane',
                                                optical_channel=optical_channel,
                                                description=imaging_plane_description,
                                                device=device,
                                                excitation_lambda=excitation_lambda,
                                                imaging_rate=self.fr,
                                                indicator=indicator,
                                                location=location)
            # Images
            image_series = TwoPhotonSeries(name='mov', dimension=self.shape[1:],
                                           data=input_arr,
                                           imaging_plane=imaging_plane,
                                           starting_frame=[0],
                                           starting_time=starting_time,
                                           rate=self.fr)
            
            nwbfile.add_acquisition(image_series)
            
            with NWBHDF5IO(file_name, 'w') as io:
                io.write(nwbfile)
            
            return file_name
=======
                                             emission_lambda = emission_lambda)
            imaging_plane = nwbfile.create_imaging_plane(name = 'main_imaging_plane',
                                                optical_channel = optical_channel,
                                                description = imaging_plane_description,
                                                device = device,
                                                excitation_lambda = excitation_lambda,
                                                imaging_rate = self.fr,
                                                indicator = indicator,
                                                location = location)
            # Images
            image_series = TwoPhotonSeries(name='mov', dimension=self.shape[1:],
                                   data = input_arr,
                                   imaging_plane=imaging_plane,
                                   starting_frame=[0],
                                   starting_time=starting_time,
                                   rate=self.fr)

            nwbfile.add_acquisition(image_series)

            with NWBHDF5IO(file_name, 'w') as io:
                io.write(nwbfile)

            return file_name










>>>>>>> 6fb4f853
        else:
            logging.error("Extension " + str(extension) + " unknown")
            raise Exception('Extension Unknown')


def concatenate(*args, **kwargs):
    """
    Concatenate movies

    Args:
        mov: XMovie object
    """
    # todo: todocument return

    frRef = None
    for arg in args:
        for m in arg:
            if issubclass(type(m), timeseries):
                if frRef is None:
                    obj = m
                    frRef = obj.fr
                else:
                    obj.__dict__['file_name'].extend(
                        [ls for ls in m.file_name])
                    obj.__dict__['meta_data'].extend(
                        [ls for ls in m.meta_data])
                    if obj.fr != m.fr:
                        raise ValueError('Frame rates of input vectors \
                            do not match. You cannot concatenate movies with \
                            different frame rates.')
    try:
        return obj.__class__(np.concatenate(*args, **kwargs), **obj.__dict__)
    except:
        logging.debug('no meta information passed')
        return obj.__class__(np.concatenate(*args, **kwargs))<|MERGE_RESOLUTION|>--- conflicted
+++ resolved
@@ -20,14 +20,9 @@
 import warnings
 from datetime import datetime
 from dateutil.tz import tzlocal
-<<<<<<< HEAD
 from pynwb import NWBHDF5IO, NWBFile
 from pynwb.ophys import TwoPhotonSeries, OpticalChannel
 from pynwb.device import Device
-=======
-
-
->>>>>>> 6fb4f853
 from caiman.paths import memmap_frames_filename
 
 try:
@@ -133,7 +128,6 @@
              compress=0,
              var_name_hdf5='mov',
              sess_desc='some_description',
-<<<<<<< HEAD
              identifier='some identifier',
              exp_desc='experiment description',
              imaging_plane_description='some imaging plane description',
@@ -144,18 +138,6 @@
              experimenter='Dr Who',
              lab_name='',
              institution='',
-=======
-             identifier = 'some identifier',
-             exp_desc = 'experiment description',
-             imaging_plane_description = 'spome imaging plane description',
-             emission_lambda = 520.0,
-             indicator = 'OGB-1',
-             location = 'brain',
-             starting_time = 0.,
-             experimenter='Dr Who',
-             lab_name='NEL',
-             institution='UNC-CH',
->>>>>>> 6fb4f853
              experiment_description='Experiment Description',
              session_id='Session ID'):
         """
@@ -280,18 +262,7 @@
             big_mov.flush()
             del big_mov, input_arr
             return fname_tot
-<<<<<<< HEAD
         elif extension == '.nwb':
-=======
-
-
-
-        elif extension == '.nwb':
-            from pynwb import NWBHDF5IO
-            from pynwb import NWBFile
-            from pynwb.ophys import TwoPhotonSeries, OpticalChannel, ImageSegmentation, Fluorescence, MotionCorrection
-            from pynwb.device import Device
->>>>>>> 6fb4f853
             if to32 and not('float32' in str(self.dtype)):
                 input_arr = self.astype(np.float32)
             else:
@@ -310,7 +281,6 @@
             # OpticalChannel
             optical_channel = OpticalChannel('main_opt_channel',
                                              'main optical channel',
-<<<<<<< HEAD
                                              emission_lambda=emission_lambda)
             imaging_plane = nwbfile.create_imaging_plane(name='main_imaging_plane',
                                                 optical_channel=optical_channel,
@@ -334,41 +304,7 @@
                 io.write(nwbfile)
             
             return file_name
-=======
-                                             emission_lambda = emission_lambda)
-            imaging_plane = nwbfile.create_imaging_plane(name = 'main_imaging_plane',
-                                                optical_channel = optical_channel,
-                                                description = imaging_plane_description,
-                                                device = device,
-                                                excitation_lambda = excitation_lambda,
-                                                imaging_rate = self.fr,
-                                                indicator = indicator,
-                                                location = location)
-            # Images
-            image_series = TwoPhotonSeries(name='mov', dimension=self.shape[1:],
-                                   data = input_arr,
-                                   imaging_plane=imaging_plane,
-                                   starting_frame=[0],
-                                   starting_time=starting_time,
-                                   rate=self.fr)
-
-            nwbfile.add_acquisition(image_series)
-
-            with NWBHDF5IO(file_name, 'w') as io:
-                io.write(nwbfile)
-
-            return file_name
-
-
-
-
-
-
-
-
-
-
->>>>>>> 6fb4f853
+
         else:
             logging.error("Extension " + str(extension) + " unknown")
             raise Exception('Extension Unknown')
