--- conflicted
+++ resolved
@@ -655,11 +655,7 @@
    "name": "python",
    "nbconvert_exporter": "python",
    "pygments_lexer": "ipython3",
-<<<<<<< HEAD
    "version": "3.6.3"
-=======
-   "version": "3.6.6"
->>>>>>> e3a1b152
   }
  },
  "nbformat": 4,
